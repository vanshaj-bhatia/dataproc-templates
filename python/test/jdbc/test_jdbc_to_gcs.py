"""
 * Copyright 2022 Google LLC
 *
 * Licensed under the Apache License, Version 2.0 (the "License");
 * you may not use this file except in compliance with the License.
 * You may obtain a copy of the License at
 *
 * https://www.apache.org/licenses/LICENSE-2.0
 *
 * Unless required by applicable law or agreed to in writing, software
 * distributed under the License is distributed on an "AS IS" BASIS,
 * WITHOUT WARRANTIES OR CONDITIONS OF ANY KIND, either express or implied.
 * See the License for the specific language governing permissions and
 * limitations under the License.
"""

import mock
import pyspark

from dataproc_templates.jdbc.jdbc_to_gcs import JDBCToGCSTemplate
import dataproc_templates.util.template_constants as constants


class TestJDBCToGCSTemplate:
    """
    Test suite for JDBCToGCSTemplate
    """

    def test_parse_args1(self):
        """Tests JDBCToGCSTemplate.parse_args()"""

        jdbc_to_gcs_template = JDBCToGCSTemplate()
        parsed_args = jdbc_to_gcs_template.parse_args(
            ["--jdbctogcs.input.url=url",
             "--jdbctogcs.input.driver=driver",
             "--jdbctogcs.input.table=table1",
             "--jdbctogcs.input.partitioncolumn=column",
             "--jdbctogcs.input.lowerbound=1",
             "--jdbctogcs.input.upperbound=2",
             "--jdbctogcs.numpartitions=5",
             "--jdbctogcs.input.fetchsize=100",
             "--jdbctogcs.input.sessioninitstatement=EXEC some_setup_sql('data1')",
             "--jdbctogcs.output.location=gs://test",
             "--jdbctogcs.output.format=csv",
             "--jdbctogcs.output.mode=append",
             "--jdbctogcs.output.partitioncolumn=column"
             ])

        assert parsed_args["jdbctogcs.input.url"] == "url"
        assert parsed_args["jdbctogcs.input.driver"] == "driver"
        assert parsed_args["jdbctogcs.input.table"] == "table1"
        assert parsed_args["jdbctogcs.input.partitioncolumn"] == "column"
        assert parsed_args["jdbctogcs.input.lowerbound"] == "1"
        assert parsed_args["jdbctogcs.input.upperbound"] == "2"
        assert parsed_args["jdbctogcs.numpartitions"] == "5"
        assert parsed_args["jdbctogcs.input.fetchsize"] == 100
        assert parsed_args["jdbctogcs.input.sessioninitstatement"] == "EXEC some_setup_sql('data1')"
        assert parsed_args["jdbctogcs.output.location"] == "gs://test"
        assert parsed_args["jdbctogcs.output.format"] == "csv"
        assert parsed_args["jdbctogcs.output.mode"] == "append"
        assert parsed_args["jdbctogcs.output.partitioncolumn"] == "column"

    @mock.patch.object(pyspark.sql, 'SparkSession')
    def test_run_pass_args2(self, mock_spark_session):
        """Tests JDBCToGCSTemplate write parquet"""

        jdbc_to_gcs_template = JDBCToGCSTemplate()

        mock_parsed_args = jdbc_to_gcs_template.parse_args(
            ["--jdbctogcs.input.url=url",
             "--jdbctogcs.input.driver=driver",
             "--jdbctogcs.input.table=table1",
             "--jdbctogcs.input.partitioncolumn=column",
             "--jdbctogcs.input.lowerbound=1",
             "--jdbctogcs.input.upperbound=2",
             "--jdbctogcs.numpartitions=5",
             "--jdbctogcs.input.sessioninitstatement=EXEC some_setup_sql('data2')",
             "--jdbctogcs.output.location=gs://test",
             "--jdbctogcs.output.format=parquet",
             "--jdbctogcs.output.mode=overwrite"
             ])
        mock_spark_session.read.format().options().load.return_value = mock_spark_session.dataframe.DataFrame
        jdbc_to_gcs_template.run(mock_spark_session, mock_parsed_args)
<<<<<<< HEAD
        mock_spark_session.read.format.assert_called_with(constants.FORMAT_JDBC)
        _, kwargs = mock_spark_session.read.format().options.call_args
        assert (constants.JDBC_URL, "url") in kwargs.items()
        assert (constants.JDBC_DRIVER, "driver") in kwargs.items()
        assert (constants.JDBC_TABLE, "table1") in kwargs.items()
        assert (constants.JDBC_PARTITIONCOLUMN, "column") in kwargs.items()
        assert (constants.JDBC_LOWERBOUND, "1") in kwargs.items()
        assert (constants.JDBC_UPPERBOUND, "2") in kwargs.items()
        assert (constants.JDBC_NUMPARTITIONS, "5") in kwargs.items()
        assert (constants.JDBC_FETCHSIZE, 0) in kwargs.items()
        assert (constants.JDBC_SESSIONINITSTATEMENT, "EXEC some_setup_sql('data2')") in kwargs.items()
=======
        mock_spark_session.read.format.assert_called_with(
            constants.FORMAT_JDBC)
        mock_spark_session.read.format().options.assert_called_with(**{
            constants.JDBC_URL: "url",
            constants.JDBC_DRIVER: "driver",
            constants.JDBC_TABLE: "table1",
            constants.JDBC_PARTITIONCOLUMN: "column",
            constants.JDBC_LOWERBOUND: "1",
            constants.JDBC_UPPERBOUND: "2",
            constants.JDBC_NUMPARTITIONS: "5",
            constants.JDBC_FETCHSIZE: "0"
        })
>>>>>>> 1a8b30aa
        mock_spark_session.read.format().options().load()
        mock_spark_session.dataframe.DataFrame.write.mode.assert_called_once_with(constants.OUTPUT_MODE_OVERWRITE)
        mock_spark_session.dataframe.DataFrame.write.mode().parquet.assert_called_once_with("gs://test")

    @mock.patch.object(pyspark.sql, 'SparkSession')
    def test_run_pass_args3(self, mock_spark_session):
        """Tests JDBCToGCSTemplate write avro"""

        jdbc_to_gcs_template = JDBCToGCSTemplate()

        mock_parsed_args = jdbc_to_gcs_template.parse_args(
            ["--jdbctogcs.input.url=url",
             "--jdbctogcs.input.driver=driver",
             "--jdbctogcs.input.table=table1",
             "--jdbctogcs.input.partitioncolumn=column",
             "--jdbctogcs.input.lowerbound=1",
             "--jdbctogcs.input.upperbound=2",
             "--jdbctogcs.numpartitions=5",
             "--jdbctogcs.input.fetchsize=50",
             "--jdbctogcs.output.location=gs://test",
             "--jdbctogcs.output.format=avro",
             "--jdbctogcs.output.mode=append"
             ])
        mock_spark_session.read.format().options().load.return_value = mock_spark_session.dataframe.DataFrame
        jdbc_to_gcs_template.run(mock_spark_session, mock_parsed_args)
<<<<<<< HEAD
        mock_spark_session.read.format.assert_called_with(constants.FORMAT_JDBC)
        _, kwargs = mock_spark_session.read.format().options.call_args
        assert (constants.JDBC_URL, "url") in kwargs.items()
        assert (constants.JDBC_DRIVER, "driver") in kwargs.items()
        assert (constants.JDBC_TABLE, "table1") in kwargs.items()
        assert (constants.JDBC_PARTITIONCOLUMN, "column") in kwargs.items()
        assert (constants.JDBC_LOWERBOUND, "1") in kwargs.items()
        assert (constants.JDBC_UPPERBOUND, "2") in kwargs.items()
        assert (constants.JDBC_NUMPARTITIONS, "5") in kwargs.items()
        assert (constants.JDBC_FETCHSIZE, 50) in kwargs.items()
        assert constants.JDBC_SESSIONINITSTATEMENT not in kwargs
=======
        mock_spark_session.read.format.assert_called_with(
            constants.FORMAT_JDBC)
        mock_spark_session.read.format().options.assert_called_with(**{
            constants.JDBC_URL: "url",
            constants.JDBC_DRIVER: "driver",
            constants.JDBC_TABLE: "table1",
            constants.JDBC_PARTITIONCOLUMN: "column",
            constants.JDBC_LOWERBOUND: "1",
            constants.JDBC_UPPERBOUND: "2",
            constants.JDBC_NUMPARTITIONS: "5",
            constants.JDBC_FETCHSIZE: "50"

        })
>>>>>>> 1a8b30aa
        mock_spark_session.read.format().options().load()
        mock_spark_session.dataframe.DataFrame.write.mode.assert_called_once_with(constants.OUTPUT_MODE_APPEND)
        mock_spark_session.dataframe.DataFrame.write.mode().format.assert_called_once_with(constants.FORMAT_AVRO)
        mock_spark_session.dataframe.DataFrame.write.mode().format().save.assert_called_once_with("gs://test")

    @mock.patch.object(pyspark.sql, 'SparkSession')
    def test_run_pass_args4(self, mock_spark_session):
        """Tests JDBCToGCSTemplate write csv"""

        jdbc_to_gcs_template = JDBCToGCSTemplate()

        mock_parsed_args = jdbc_to_gcs_template.parse_args(
            ["--jdbctogcs.input.url=url",
             "--jdbctogcs.input.driver=driver",
             "--jdbctogcs.input.table=table1",
             "--jdbctogcs.input.partitioncolumn=column",
             "--jdbctogcs.input.lowerbound=1",
             "--jdbctogcs.input.upperbound=2",
             "--jdbctogcs.numpartitions=5",
             "--jdbctogcs.output.location=gs://test",
             "--jdbctogcs.output.format=csv",
             "--jdbctogcs.output.mode=ignore"
             ])
        mock_spark_session.read.format().options().load.return_value = mock_spark_session.dataframe.DataFrame
        jdbc_to_gcs_template.run(mock_spark_session, mock_parsed_args)
<<<<<<< HEAD
        mock_spark_session.read.format.assert_called_with(constants.FORMAT_JDBC)
        _, kwargs = mock_spark_session.read.format().options.call_args
        assert (constants.JDBC_URL, "url") in kwargs.items()
        assert (constants.JDBC_DRIVER, "driver") in kwargs.items()
        assert (constants.JDBC_TABLE, "table1") in kwargs.items()
        assert (constants.JDBC_PARTITIONCOLUMN, "column") in kwargs.items()
        assert (constants.JDBC_LOWERBOUND, "1") in kwargs.items()
        assert (constants.JDBC_UPPERBOUND, "2") in kwargs.items()
        assert (constants.JDBC_NUMPARTITIONS, "5") in kwargs.items()
        assert (constants.JDBC_FETCHSIZE, 0) in kwargs.items()
        assert constants.JDBC_SESSIONINITSTATEMENT not in kwargs
=======
        mock_spark_session.read.format.assert_called_with(
            constants.FORMAT_JDBC)
        mock_spark_session.read.format().options.assert_called_with(**{
            constants.JDBC_URL: "url",
            constants.JDBC_DRIVER: "driver",
            constants.JDBC_TABLE: "table1",
            constants.JDBC_PARTITIONCOLUMN: "column",
            constants.JDBC_LOWERBOUND: "1",
            constants.JDBC_UPPERBOUND: "2",
            constants.JDBC_NUMPARTITIONS: "5",
            constants.JDBC_FETCHSIZE: "0"
        })
>>>>>>> 1a8b30aa
        mock_spark_session.read.format().options().load()
        mock_spark_session.dataframe.DataFrame.write.mode.assert_called_once_with(constants.OUTPUT_MODE_IGNORE)
        mock_spark_session.dataframe.DataFrame.write.mode().option.assert_called_once_with(constants.HEADER, True)
        mock_spark_session.dataframe.DataFrame.write.mode().option().csv.assert_called_once_with("gs://test")

    @mock.patch.object(pyspark.sql, 'SparkSession')
    def test_run_pass_args5(self, mock_spark_session):
        """Tests JDBCToGCSTemplate write json"""

        jdbc_to_gcs_template = JDBCToGCSTemplate()

        mock_parsed_args = jdbc_to_gcs_template.parse_args(
            ["--jdbctogcs.input.url=url",
             "--jdbctogcs.input.driver=driver",
             "--jdbctogcs.input.table=table1",
             "--jdbctogcs.input.partitioncolumn=column",
             "--jdbctogcs.input.lowerbound=1",
             "--jdbctogcs.input.upperbound=2",
             "--jdbctogcs.numpartitions=5",
             "--jdbctogcs.output.location=gs://test",
             "--jdbctogcs.output.format=json",
             "--jdbctogcs.output.mode=ignore"
             ])
        mock_spark_session.read.format().options().load.return_value = mock_spark_session.dataframe.DataFrame
        jdbc_to_gcs_template.run(mock_spark_session, mock_parsed_args)
        mock_spark_session.read.format.assert_called_with(constants.FORMAT_JDBC)
<<<<<<< HEAD
        _, kwargs = mock_spark_session.read.format().options.call_args
        assert (constants.JDBC_URL, "url") in kwargs.items()
        assert (constants.JDBC_DRIVER, "driver") in kwargs.items()
        assert (constants.JDBC_TABLE, "table1") in kwargs.items()
        assert (constants.JDBC_PARTITIONCOLUMN, "column") in kwargs.items()
        assert (constants.JDBC_LOWERBOUND, "1") in kwargs.items()
        assert (constants.JDBC_UPPERBOUND, "2") in kwargs.items()
        assert (constants.JDBC_NUMPARTITIONS, "5") in kwargs.items()
        assert (constants.JDBC_FETCHSIZE, 0) in kwargs.items()
        assert constants.JDBC_SESSIONINITSTATEMENT not in kwargs
=======
        mock_spark_session.read.format().options.assert_called_with(**{
            constants.JDBC_URL: "url",
            constants.JDBC_DRIVER: "driver",
            constants.JDBC_TABLE: "table1",
            constants.JDBC_PARTITIONCOLUMN: "column",
            constants.JDBC_LOWERBOUND: "1",
            constants.JDBC_UPPERBOUND: "2",
            constants.JDBC_NUMPARTITIONS: "5",
            constants.JDBC_FETCHSIZE: "0"
        })
>>>>>>> 1a8b30aa
        mock_spark_session.read.format().options().load()
        mock_spark_session.dataframe.DataFrame.write.mode.assert_called_once_with(constants.OUTPUT_MODE_IGNORE)
        #mock_spark_session.dataframe.DataFrame.write.mode().json.assert_called_once_with("gs://test")

    @mock.patch.object(pyspark.sql, 'SparkSession')
    def test_run_pass_args6(self, mock_spark_session):
        """Tests JDBCToGCSTemplate pass args"""

        jdbc_to_gcs_template = JDBCToGCSTemplate()

        mock_parsed_args = jdbc_to_gcs_template.parse_args(
            ["--jdbctogcs.input.url=url",
             "--jdbctogcs.input.driver=driver",
             "--jdbctogcs.input.table=table1",
             "--jdbctogcs.output.location=gs://test",
             "--jdbctogcs.output.format=csv",
             "--jdbctogcs.output.mode=append"
             ])
        mock_spark_session.read.format().options().load.return_value = mock_spark_session.dataframe.DataFrame
        jdbc_to_gcs_template.run(mock_spark_session, mock_parsed_args)
        mock_spark_session.read.format.assert_called_with(constants.FORMAT_JDBC)
<<<<<<< HEAD
        _, kwargs = mock_spark_session.read.format().options.call_args
        assert (constants.JDBC_URL, "url") in kwargs.items()
        assert (constants.JDBC_DRIVER, "driver") in kwargs.items()
        assert (constants.JDBC_TABLE, "table1") in kwargs.items()
        assert (constants.JDBC_NUMPARTITIONS, "10") in kwargs.items()
        assert (constants.JDBC_FETCHSIZE, 0) in kwargs.items()
        assert constants.JDBC_SESSIONINITSTATEMENT not in kwargs
=======
        mock_spark_session.read.format().options.assert_called_with(**{
            constants.JDBC_URL: "url",
            constants.JDBC_DRIVER: "driver",
            constants.JDBC_TABLE: "table1",
            constants.JDBC_NUMPARTITIONS: "10",
            constants.JDBC_FETCHSIZE: "0"
        })
>>>>>>> 1a8b30aa
        mock_spark_session.read.format().options().load()
        mock_spark_session.dataframe.DataFrame.write.mode.assert_called_once_with(constants.OUTPUT_MODE_APPEND)
        mock_spark_session.dataframe.DataFrame.write.mode().option.assert_called_once_with(constants.HEADER, True)
        mock_spark_session.dataframe.DataFrame.write.mode().option().csv.assert_called_once_with("gs://test")

    @mock.patch.object(pyspark.sql, 'SparkSession')
    def test_run_pass_args7(self, mock_spark_session):
        """Tests JDBCToGCSTemplate pass args"""

        jdbc_to_gcs_template = JDBCToGCSTemplate()

        mock_parsed_args = jdbc_to_gcs_template.parse_args(
            ["--jdbctogcs.input.url=url",
             "--jdbctogcs.input.driver=driver",
             "--jdbctogcs.input.table=table1",
             "--jdbctogcs.output.location=gs://test",
             "--jdbctogcs.output.format=csv",
             "--jdbctogcs.output.mode=append",
             "--jdbctogcs.output.partitioncolumn=column"
             ])
        mock_spark_session.read.format().options().load.return_value = mock_spark_session.dataframe.DataFrame
        jdbc_to_gcs_template.run(mock_spark_session, mock_parsed_args)
<<<<<<< HEAD
        mock_spark_session.read.format.assert_called_with(constants.FORMAT_JDBC)
        _, kwargs = mock_spark_session.read.format().options.call_args
        assert (constants.JDBC_URL, "url") in kwargs.items()
        assert (constants.JDBC_DRIVER, "driver") in kwargs.items()
        assert (constants.JDBC_TABLE, "table1") in kwargs.items()
        assert (constants.JDBC_NUMPARTITIONS, "10") in kwargs.items()
        assert constants.JDBC_SESSIONINITSTATEMENT not in kwargs
=======
        mock_spark_session.read.format.assert_called_with(
            constants.FORMAT_JDBC)
        mock_spark_session.read.format().options.assert_called_with(**{
            constants.JDBC_URL: "url",
            constants.JDBC_DRIVER: "driver",
            constants.JDBC_TABLE: "table1",
            constants.JDBC_NUMPARTITIONS: "10",
            constants.JDBC_FETCHSIZE: "0"
        })
>>>>>>> 1a8b30aa
        mock_spark_session.read.format().options().load()
        mock_spark_session.dataframe.DataFrame.write.mode.assert_called_once_with(constants.OUTPUT_MODE_APPEND)
        mock_spark_session.dataframe.DataFrame.write.mode().partitionBy.assert_called_once_with("column")
        mock_spark_session.dataframe.DataFrame.write.mode().partitionBy().option.assert_called_once_with(constants.HEADER, True)
        mock_spark_session.dataframe.DataFrame.write.mode().partitionBy().option().csv.assert_called_once_with("gs://test")<|MERGE_RESOLUTION|>--- conflicted
+++ resolved
@@ -81,32 +81,19 @@
              ])
         mock_spark_session.read.format().options().load.return_value = mock_spark_session.dataframe.DataFrame
         jdbc_to_gcs_template.run(mock_spark_session, mock_parsed_args)
-<<<<<<< HEAD
-        mock_spark_session.read.format.assert_called_with(constants.FORMAT_JDBC)
-        _, kwargs = mock_spark_session.read.format().options.call_args
-        assert (constants.JDBC_URL, "url") in kwargs.items()
-        assert (constants.JDBC_DRIVER, "driver") in kwargs.items()
-        assert (constants.JDBC_TABLE, "table1") in kwargs.items()
-        assert (constants.JDBC_PARTITIONCOLUMN, "column") in kwargs.items()
-        assert (constants.JDBC_LOWERBOUND, "1") in kwargs.items()
-        assert (constants.JDBC_UPPERBOUND, "2") in kwargs.items()
-        assert (constants.JDBC_NUMPARTITIONS, "5") in kwargs.items()
-        assert (constants.JDBC_FETCHSIZE, 0) in kwargs.items()
-        assert (constants.JDBC_SESSIONINITSTATEMENT, "EXEC some_setup_sql('data2')") in kwargs.items()
-=======
-        mock_spark_session.read.format.assert_called_with(
-            constants.FORMAT_JDBC)
-        mock_spark_session.read.format().options.assert_called_with(**{
-            constants.JDBC_URL: "url",
-            constants.JDBC_DRIVER: "driver",
-            constants.JDBC_TABLE: "table1",
-            constants.JDBC_PARTITIONCOLUMN: "column",
-            constants.JDBC_LOWERBOUND: "1",
-            constants.JDBC_UPPERBOUND: "2",
-            constants.JDBC_NUMPARTITIONS: "5",
-            constants.JDBC_FETCHSIZE: "0"
-        })
->>>>>>> 1a8b30aa
+        mock_spark_session.read.format.assert_called_with(
+            constants.FORMAT_JDBC)
+        mock_spark_session.read.format().options.assert_called_with(**{
+            constants.JDBC_URL: "url",
+            constants.JDBC_DRIVER: "driver",
+            constants.JDBC_TABLE: "table1",
+            constants.JDBC_PARTITIONCOLUMN: "column",
+            constants.JDBC_LOWERBOUND: "1",
+            constants.JDBC_UPPERBOUND: "2",
+            constants.JDBC_NUMPARTITIONS: "5",
+            constants.JDBC_FETCHSIZE: 0,
+            constants.JDBC_SESSIONINITSTATEMENT: "EXEC some_setup_sql('data2')"
+        })
         mock_spark_session.read.format().options().load()
         mock_spark_session.dataframe.DataFrame.write.mode.assert_called_once_with(constants.OUTPUT_MODE_OVERWRITE)
         mock_spark_session.dataframe.DataFrame.write.mode().parquet.assert_called_once_with("gs://test")
@@ -132,33 +119,18 @@
              ])
         mock_spark_session.read.format().options().load.return_value = mock_spark_session.dataframe.DataFrame
         jdbc_to_gcs_template.run(mock_spark_session, mock_parsed_args)
-<<<<<<< HEAD
-        mock_spark_session.read.format.assert_called_with(constants.FORMAT_JDBC)
-        _, kwargs = mock_spark_session.read.format().options.call_args
-        assert (constants.JDBC_URL, "url") in kwargs.items()
-        assert (constants.JDBC_DRIVER, "driver") in kwargs.items()
-        assert (constants.JDBC_TABLE, "table1") in kwargs.items()
-        assert (constants.JDBC_PARTITIONCOLUMN, "column") in kwargs.items()
-        assert (constants.JDBC_LOWERBOUND, "1") in kwargs.items()
-        assert (constants.JDBC_UPPERBOUND, "2") in kwargs.items()
-        assert (constants.JDBC_NUMPARTITIONS, "5") in kwargs.items()
-        assert (constants.JDBC_FETCHSIZE, 50) in kwargs.items()
-        assert constants.JDBC_SESSIONINITSTATEMENT not in kwargs
-=======
-        mock_spark_session.read.format.assert_called_with(
-            constants.FORMAT_JDBC)
-        mock_spark_session.read.format().options.assert_called_with(**{
-            constants.JDBC_URL: "url",
-            constants.JDBC_DRIVER: "driver",
-            constants.JDBC_TABLE: "table1",
-            constants.JDBC_PARTITIONCOLUMN: "column",
-            constants.JDBC_LOWERBOUND: "1",
-            constants.JDBC_UPPERBOUND: "2",
-            constants.JDBC_NUMPARTITIONS: "5",
-            constants.JDBC_FETCHSIZE: "50"
-
-        })
->>>>>>> 1a8b30aa
+        mock_spark_session.read.format.assert_called_with(
+            constants.FORMAT_JDBC)
+        mock_spark_session.read.format().options.assert_called_with(**{
+            constants.JDBC_URL: "url",
+            constants.JDBC_DRIVER: "driver",
+            constants.JDBC_TABLE: "table1",
+            constants.JDBC_PARTITIONCOLUMN: "column",
+            constants.JDBC_LOWERBOUND: "1",
+            constants.JDBC_UPPERBOUND: "2",
+            constants.JDBC_NUMPARTITIONS: "5",
+            constants.JDBC_FETCHSIZE: 50
+        })
         mock_spark_session.read.format().options().load()
         mock_spark_session.dataframe.DataFrame.write.mode.assert_called_once_with(constants.OUTPUT_MODE_APPEND)
         mock_spark_session.dataframe.DataFrame.write.mode().format.assert_called_once_with(constants.FORMAT_AVRO)
@@ -184,32 +156,18 @@
              ])
         mock_spark_session.read.format().options().load.return_value = mock_spark_session.dataframe.DataFrame
         jdbc_to_gcs_template.run(mock_spark_session, mock_parsed_args)
-<<<<<<< HEAD
-        mock_spark_session.read.format.assert_called_with(constants.FORMAT_JDBC)
-        _, kwargs = mock_spark_session.read.format().options.call_args
-        assert (constants.JDBC_URL, "url") in kwargs.items()
-        assert (constants.JDBC_DRIVER, "driver") in kwargs.items()
-        assert (constants.JDBC_TABLE, "table1") in kwargs.items()
-        assert (constants.JDBC_PARTITIONCOLUMN, "column") in kwargs.items()
-        assert (constants.JDBC_LOWERBOUND, "1") in kwargs.items()
-        assert (constants.JDBC_UPPERBOUND, "2") in kwargs.items()
-        assert (constants.JDBC_NUMPARTITIONS, "5") in kwargs.items()
-        assert (constants.JDBC_FETCHSIZE, 0) in kwargs.items()
-        assert constants.JDBC_SESSIONINITSTATEMENT not in kwargs
-=======
-        mock_spark_session.read.format.assert_called_with(
-            constants.FORMAT_JDBC)
-        mock_spark_session.read.format().options.assert_called_with(**{
-            constants.JDBC_URL: "url",
-            constants.JDBC_DRIVER: "driver",
-            constants.JDBC_TABLE: "table1",
-            constants.JDBC_PARTITIONCOLUMN: "column",
-            constants.JDBC_LOWERBOUND: "1",
-            constants.JDBC_UPPERBOUND: "2",
-            constants.JDBC_NUMPARTITIONS: "5",
-            constants.JDBC_FETCHSIZE: "0"
-        })
->>>>>>> 1a8b30aa
+        mock_spark_session.read.format.assert_called_with(
+            constants.FORMAT_JDBC)
+        mock_spark_session.read.format().options.assert_called_with(**{
+            constants.JDBC_URL: "url",
+            constants.JDBC_DRIVER: "driver",
+            constants.JDBC_TABLE: "table1",
+            constants.JDBC_PARTITIONCOLUMN: "column",
+            constants.JDBC_LOWERBOUND: "1",
+            constants.JDBC_UPPERBOUND: "2",
+            constants.JDBC_NUMPARTITIONS: "5",
+            constants.JDBC_FETCHSIZE: 0
+        })
         mock_spark_session.read.format().options().load()
         mock_spark_session.dataframe.DataFrame.write.mode.assert_called_once_with(constants.OUTPUT_MODE_IGNORE)
         mock_spark_session.dataframe.DataFrame.write.mode().option.assert_called_once_with(constants.HEADER, True)
@@ -236,29 +194,16 @@
         mock_spark_session.read.format().options().load.return_value = mock_spark_session.dataframe.DataFrame
         jdbc_to_gcs_template.run(mock_spark_session, mock_parsed_args)
         mock_spark_session.read.format.assert_called_with(constants.FORMAT_JDBC)
-<<<<<<< HEAD
-        _, kwargs = mock_spark_session.read.format().options.call_args
-        assert (constants.JDBC_URL, "url") in kwargs.items()
-        assert (constants.JDBC_DRIVER, "driver") in kwargs.items()
-        assert (constants.JDBC_TABLE, "table1") in kwargs.items()
-        assert (constants.JDBC_PARTITIONCOLUMN, "column") in kwargs.items()
-        assert (constants.JDBC_LOWERBOUND, "1") in kwargs.items()
-        assert (constants.JDBC_UPPERBOUND, "2") in kwargs.items()
-        assert (constants.JDBC_NUMPARTITIONS, "5") in kwargs.items()
-        assert (constants.JDBC_FETCHSIZE, 0) in kwargs.items()
-        assert constants.JDBC_SESSIONINITSTATEMENT not in kwargs
-=======
-        mock_spark_session.read.format().options.assert_called_with(**{
-            constants.JDBC_URL: "url",
-            constants.JDBC_DRIVER: "driver",
-            constants.JDBC_TABLE: "table1",
-            constants.JDBC_PARTITIONCOLUMN: "column",
-            constants.JDBC_LOWERBOUND: "1",
-            constants.JDBC_UPPERBOUND: "2",
-            constants.JDBC_NUMPARTITIONS: "5",
-            constants.JDBC_FETCHSIZE: "0"
-        })
->>>>>>> 1a8b30aa
+        mock_spark_session.read.format().options.assert_called_with(**{
+            constants.JDBC_URL: "url",
+            constants.JDBC_DRIVER: "driver",
+            constants.JDBC_TABLE: "table1",
+            constants.JDBC_PARTITIONCOLUMN: "column",
+            constants.JDBC_LOWERBOUND: "1",
+            constants.JDBC_UPPERBOUND: "2",
+            constants.JDBC_NUMPARTITIONS: "5",
+            constants.JDBC_FETCHSIZE: 0
+        })
         mock_spark_session.read.format().options().load()
         mock_spark_session.dataframe.DataFrame.write.mode.assert_called_once_with(constants.OUTPUT_MODE_IGNORE)
         #mock_spark_session.dataframe.DataFrame.write.mode().json.assert_called_once_with("gs://test")
@@ -280,23 +225,13 @@
         mock_spark_session.read.format().options().load.return_value = mock_spark_session.dataframe.DataFrame
         jdbc_to_gcs_template.run(mock_spark_session, mock_parsed_args)
         mock_spark_session.read.format.assert_called_with(constants.FORMAT_JDBC)
-<<<<<<< HEAD
-        _, kwargs = mock_spark_session.read.format().options.call_args
-        assert (constants.JDBC_URL, "url") in kwargs.items()
-        assert (constants.JDBC_DRIVER, "driver") in kwargs.items()
-        assert (constants.JDBC_TABLE, "table1") in kwargs.items()
-        assert (constants.JDBC_NUMPARTITIONS, "10") in kwargs.items()
-        assert (constants.JDBC_FETCHSIZE, 0) in kwargs.items()
-        assert constants.JDBC_SESSIONINITSTATEMENT not in kwargs
-=======
         mock_spark_session.read.format().options.assert_called_with(**{
             constants.JDBC_URL: "url",
             constants.JDBC_DRIVER: "driver",
             constants.JDBC_TABLE: "table1",
             constants.JDBC_NUMPARTITIONS: "10",
-            constants.JDBC_FETCHSIZE: "0"
-        })
->>>>>>> 1a8b30aa
+            constants.JDBC_FETCHSIZE: 0
+        })
         mock_spark_session.read.format().options().load()
         mock_spark_session.dataframe.DataFrame.write.mode.assert_called_once_with(constants.OUTPUT_MODE_APPEND)
         mock_spark_session.dataframe.DataFrame.write.mode().option.assert_called_once_with(constants.HEADER, True)
@@ -319,15 +254,6 @@
              ])
         mock_spark_session.read.format().options().load.return_value = mock_spark_session.dataframe.DataFrame
         jdbc_to_gcs_template.run(mock_spark_session, mock_parsed_args)
-<<<<<<< HEAD
-        mock_spark_session.read.format.assert_called_with(constants.FORMAT_JDBC)
-        _, kwargs = mock_spark_session.read.format().options.call_args
-        assert (constants.JDBC_URL, "url") in kwargs.items()
-        assert (constants.JDBC_DRIVER, "driver") in kwargs.items()
-        assert (constants.JDBC_TABLE, "table1") in kwargs.items()
-        assert (constants.JDBC_NUMPARTITIONS, "10") in kwargs.items()
-        assert constants.JDBC_SESSIONINITSTATEMENT not in kwargs
-=======
         mock_spark_session.read.format.assert_called_with(
             constants.FORMAT_JDBC)
         mock_spark_session.read.format().options.assert_called_with(**{
@@ -335,9 +261,8 @@
             constants.JDBC_DRIVER: "driver",
             constants.JDBC_TABLE: "table1",
             constants.JDBC_NUMPARTITIONS: "10",
-            constants.JDBC_FETCHSIZE: "0"
-        })
->>>>>>> 1a8b30aa
+            constants.JDBC_FETCHSIZE: 0
+        })
         mock_spark_session.read.format().options().load()
         mock_spark_session.dataframe.DataFrame.write.mode.assert_called_once_with(constants.OUTPUT_MODE_APPEND)
         mock_spark_session.dataframe.DataFrame.write.mode().partitionBy.assert_called_once_with("column")
