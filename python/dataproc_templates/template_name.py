--- conflicted
+++ resolved
@@ -28,11 +28,8 @@
     BIGQUERYTOGCS = "BIGQUERYTOGCS"
     HIVETOBIGQUERY = "HIVETOBIGQUERY"
     HIVETOGCS = "HIVETOGCS"
-<<<<<<< HEAD
     GCSTOJDBC = "GCSTOJDBC"
-=======
     HBASETOGCS = "HBASETOGCS"
->>>>>>> 01af5912
 
     @classmethod
     def from_string(cls, template_name: str) -> TemplateName:
