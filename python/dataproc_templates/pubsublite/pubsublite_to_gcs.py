--- conflicted
+++ resolved
@@ -114,13 +114,8 @@
         ignore_keys = {constants.PUBSUBLITE_TO_GCS_INPUT_SUBSCRIPTION_URL}
         filtered_args = {key:val for key,val in args.items() if key not in ignore_keys}
         logger.info(
-<<<<<<< HEAD
-            "Starting PubSubLite to GCS spark job with parameters:\n"
+            "Starting Pub/Sub Lite to Cloud Storage spark job with parameters:\n"
             f"{pprint.pformat(filtered_args)}"
-=======
-            "Starting Pub/Sub Lite to Cloud Storage spark job with parameters:\n"
-            f"{pprint.pformat(args)}"
->>>>>>> b2b52340
         )
 
         # Read
