/*
 * Copyright (C) 2022 Google LLC
 *
 * Licensed under the Apache License, Version 2.0 (the "License"); you may not
 * use this file except in compliance with the License. You may obtain a copy of
 * the License at
 *
 *   http://www.apache.org/licenses/LICENSE-2.0
 *
 * Unless required by applicable law or agreed to in writing, software
 * distributed under the License is distributed on an "AS IS" BASIS, WITHOUT
 * WARRANTIES OR CONDITIONS OF ANY KIND, either express or implied. See the
 * License for the specific language governing permissions and limitations under
 * the License.
 */
package com.google.cloud.dataproc.templates.jdbc;

import static com.google.cloud.dataproc.templates.util.TemplateConstants.*;

import com.google.cloud.dataproc.templates.BaseTemplate;
import java.util.HashMap;
import org.apache.commons.lang3.StringUtils;
import org.apache.spark.sql.Dataset;
import org.apache.spark.sql.Row;
import org.apache.spark.sql.SparkSession;
import org.apache.spark.sql.execution.datasources.jdbc.JDBCOptions;
import org.slf4j.Logger;
import org.slf4j.LoggerFactory;

public class JDBCToBigQuery implements BaseTemplate {

  public static final Logger LOGGER =
      LoggerFactory.getLogger(com.google.cloud.dataproc.templates.jdbc.JDBCToBigQuery.class);

  private String bqLocation;
  private String jdbcURL;
  private String jdbcDriverClassName;
  private String jdbcFetchSize;
  private String temporaryGcsBucket;
  // Default as ErrorIfExists
  private String bqWriteMode = "ErrorIfExists";
  private String jdbcSQL;
  private String jdbcSQLPartitionColumn;
  private String jdbcSQLLowerBound;
  private String jdbcSQLUpperBound;
  private String jdbcSQLNumPartitions;
  private String concatedPartitionProps;
  private String tempTable;
  private String tempQuery;

  public JDBCToBigQuery() {

    bqLocation = getProperties().getProperty(JDBC_TO_BQ_BIGQUERY_LOCATION);
    bqWriteMode = getProperties().getProperty(JDBC_TO_BQ_WRITE_MODE);
    temporaryGcsBucket = getProperties().getProperty(JDBC_TO_BQ_TEMP_GCS_BUCKET);
    jdbcURL = getProperties().getProperty(JDBC_TO_BQ_JDBC_URL);
    jdbcDriverClassName = getProperties().getProperty(JDBC_TO_BQ_JDBC_DRIVER_CLASS_NAME);
    jdbcFetchSize = getProperties().getProperty(JDBC_TO_BQ_JDBC_FETCH_SIZE);
    jdbcSQL =
        getSQL(
            getProperties().getProperty(JDBC_TO_BQ_JDBC_URL),
            getProperties().getProperty(JDBC_TO_BQ_SQL));
    jdbcSQLPartitionColumn = getProperties().getProperty(JDBC_TO_BQ_SQL_PARTITION_COLUMN);
    jdbcSQLLowerBound = getProperties().getProperty(JDBC_TO_BQ_SQL_LOWER_BOUND);
    jdbcSQLUpperBound = getProperties().getProperty(JDBC_TO_BQ_SQL_UPPER_BOUND);
    jdbcSQLNumPartitions = getProperties().getProperty(JDBC_TO_BQ_SQL_NUM_PARTITIONS);
    concatedPartitionProps =
        jdbcSQLPartitionColumn + jdbcSQLLowerBound + jdbcSQLUpperBound + jdbcSQLNumPartitions;
    tempTable = getProperties().getProperty(JDBC_BQ_TEMP_TABLE);
    tempQuery = getProperties().getProperty(JDBC_BQ_TEMP_QUERY);
  }

  public String getSQL(String jdbcURL, String sqlQuery) {
    if (jdbcURL.contains("oracle")) {
      return "(" + sqlQuery + ")";
    } else {
      return "(" + sqlQuery + ") as a";
    }
  }

  @Override
  public void runTemplate() {

    validateInput();

    SparkSession spark = null;

    spark =
        SparkSession.builder()
            .appName("Spark JDBCToBigQuery Job")
            .config("temporaryGcsBucket", temporaryGcsBucket)
            .enableHiveSupport()
            .getOrCreate();

    HashMap<String, String> jdbcProperties = new HashMap<>();
    jdbcProperties.put(JDBCOptions.JDBC_URL(), jdbcURL);
    jdbcProperties.put(JDBCOptions.JDBC_DRIVER_CLASS(), jdbcDriverClassName);
    jdbcProperties.put(JDBCOptions.JDBC_URL(), jdbcURL);
    jdbcProperties.put(JDBCOptions.JDBC_TABLE_NAME(), jdbcSQL);

    if (StringUtils.isNotBlank(concatedPartitionProps)) {
      jdbcProperties.put(JDBCOptions.JDBC_PARTITION_COLUMN(), jdbcSQLPartitionColumn);
      jdbcProperties.put(JDBCOptions.JDBC_UPPER_BOUND(), jdbcSQLUpperBound);
      jdbcProperties.put(JDBCOptions.JDBC_LOWER_BOUND(), jdbcSQLLowerBound);
      jdbcProperties.put(JDBCOptions.JDBC_NUM_PARTITIONS(), jdbcSQLNumPartitions);
    }

    /** Read Input data from JDBC table */
    Dataset<Row> inputData = spark.read().format("jdbc").options(jdbcProperties).load();

    if (StringUtils.isNotBlank(tempTable) && StringUtils.isNotBlank(tempQuery)) {
      inputData.createOrReplaceGlobalTempView(tempTable);
      inputData = spark.sql(tempQuery);
    }

    inputData
        .write()
        .mode(bqWriteMode)
        .format("com.google.cloud.spark.bigquery")
        .option("table", bqLocation)
        .save();
  }

  public void validateInput() {
    if (StringUtils.isAllBlank(bqLocation)
        || StringUtils.isAllBlank(jdbcURL)
        || StringUtils.isAllBlank(jdbcDriverClassName)
        || StringUtils.isAllBlank(jdbcSQL)
        || StringUtils.isAllBlank(temporaryGcsBucket)) {
      LOGGER.error(
          "{},{},{},{},{} are required parameters. ",
          JDBC_TO_BQ_BIGQUERY_LOCATION,
          JDBC_TO_BQ_JDBC_URL,
          JDBC_TO_BQ_JDBC_DRIVER_CLASS_NAME,
          JDBC_TO_BQ_SQL,
          JDBC_TO_BQ_TEMP_GCS_BUCKET);
      throw new IllegalArgumentException(
          "Required parameters for JDBCToBQ not passed. "
              + "Set mandatory parameter for JDBCToBQ template "
              + "in resources/conf/template.properties file or at runtime. Refer to jdbc/README.md for more instructions.");
    }

    if (StringUtils.isNotBlank(concatedPartitionProps)
        && ((StringUtils.isBlank(jdbcSQLPartitionColumn)
                || StringUtils.isBlank(jdbcSQLLowerBound)
                || StringUtils.isBlank(jdbcSQLUpperBound))
            || StringUtils.isBlank(jdbcSQLNumPartitions))) {
      throw new IllegalArgumentException(
          "Required parameters for JDBCToGCS not passed. "
              + "Set all the sql partitioning parameters together"
              + "in resources/conf/template.properties file or at runtime. Refer to jdbc/README.md for more instructions.");
    }
    LOGGER.info(
        "Starting JDBC to BigQuery spark job with following parameters:"
            + "1. {}:{}"
            + "2. {}:{}"
            + "3. {}:{}"
            + "4. {}:{}"
            + "5. {}:{}"
            + "6. {}:{}"
            + "7. {}:{}"
            + "8. {}:{}",
        JDBC_TO_BQ_BIGQUERY_LOCATION,
        bqLocation,
        JDBC_TO_BQ_WRITE_MODE,
        bqWriteMode,
        JDBC_TO_BQ_SQL,
        jdbcSQL,
        JDBC_TO_BQ_JDBC_FETCH_SIZE,
        jdbcFetchSize,
        JDBC_TO_BQ_SQL_PARTITION_COLUMN,
        jdbcSQLPartitionColumn,
        JDBC_TO_BQ_SQL_UPPER_BOUND,
        jdbcSQLUpperBound,
        JDBC_TO_BQ_SQL_LOWER_BOUND,
        jdbcSQLLowerBound,
        JDBC_TO_BQ_SQL_NUM_PARTITIONS,
        jdbcSQLNumPartitions);
<<<<<<< HEAD
=======

    SparkSession spark = null;

    spark =
        SparkSession.builder()
            .appName("Spark JDBCToBigQuery Job")
            .config("temporaryGcsBucket", temporaryGcsBucket)
            .enableHiveSupport()
            .getOrCreate();

    HashMap<String, String> jdbcProperties = new HashMap<>();
    jdbcProperties.put(JDBCOptions.JDBC_URL(), jdbcURL);
    jdbcProperties.put(JDBCOptions.JDBC_DRIVER_CLASS(), jdbcDriverClassName);
    jdbcProperties.put(JDBCOptions.JDBC_URL(), jdbcURL);
    jdbcProperties.put(JDBCOptions.JDBC_TABLE_NAME(), jdbcSQL);

    if (StringUtils.isNotBlank(concatedPartitionProps)) {
      jdbcProperties.put(JDBCOptions.JDBC_PARTITION_COLUMN(), jdbcSQLPartitionColumn);
      jdbcProperties.put(JDBCOptions.JDBC_UPPER_BOUND(), jdbcSQLUpperBound);
      jdbcProperties.put(JDBCOptions.JDBC_LOWER_BOUND(), jdbcSQLLowerBound);
      jdbcProperties.put(JDBCOptions.JDBC_NUM_PARTITIONS(), jdbcSQLNumPartitions);
    }

    if (StringUtils.isNotBlank(jdbcFetchSize)) {
      jdbcProperties.put(JDBCOptions.JDBC_BATCH_FETCH_SIZE(), jdbcFetchSize);
    }

    /** Read Input data from JDBC table */
    Dataset<Row> inputData = spark.read().format("jdbc").options(jdbcProperties).load();

    if (StringUtils.isNotBlank(tempTable) && StringUtils.isNotBlank(tempQuery)) {
      inputData.createOrReplaceGlobalTempView(tempTable);
      inputData = spark.sql(tempQuery);
    }

    inputData
        .write()
        .mode(bqWriteMode)
        .format("com.google.cloud.spark.bigquery")
        .option("table", bqLocation)
        .save();
>>>>>>> d572fad8
  }
}<|MERGE_RESOLUTION|>--- conflicted
+++ resolved
@@ -176,8 +176,6 @@
         jdbcSQLLowerBound,
         JDBC_TO_BQ_SQL_NUM_PARTITIONS,
         jdbcSQLNumPartitions);
-<<<<<<< HEAD
-=======
 
     SparkSession spark = null;
 
@@ -219,6 +217,5 @@
         .format("com.google.cloud.spark.bigquery")
         .option("table", bqLocation)
         .save();
->>>>>>> d572fad8
   }
 }