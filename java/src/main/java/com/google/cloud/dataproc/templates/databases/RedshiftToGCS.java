/*
 * Copyright (C) 2022 Google LLC
 *
 * Licensed under the Apache License, Version 2.0 (the "License"); you may not
 * use this file except in compliance with the License. You may obtain a copy of
 * the License at
 *
 *   http://www.apache.org/licenses/LICENSE-2.0
 *
 * Unless required by applicable law or agreed to in writing, software
 * distributed under the License is distributed on an "AS IS" BASIS, WITHOUT
 * WARRANTIES OR CONDITIONS OF ANY KIND, either express or implied. See the
 * License for the specific language governing permissions and limitations under
 * the License.
 */
package com.google.cloud.dataproc.templates.databases;

import com.google.cloud.dataproc.templates.BaseTemplate;
import com.google.cloud.dataproc.templates.util.PropertyUtil;
import com.google.cloud.dataproc.templates.util.ValidationUtil;
import org.apache.commons.lang3.StringUtils;
import org.apache.spark.sql.*;
import org.slf4j.Logger;
import org.slf4j.LoggerFactory;

public class RedshiftToGCS implements BaseTemplate {

  public static final Logger LOGGER =
      LoggerFactory.getLogger(com.google.cloud.dataproc.templates.databases.RedshiftToGCS.class);
  private final RedshiftToGCSConfig config;

  public RedshiftToGCS(RedshiftToGCSConfig config) {
    this.config = config;
  }

  public static com.google.cloud.dataproc.templates.databases.RedshiftToGCS of(String... args) {
    RedshiftToGCSConfig config = RedshiftToGCSConfig.fromProperties(PropertyUtil.getProperties());
    RedshiftToGCS redshiftToGCS = new RedshiftToGCS(config);
    redshiftToGCS.validateInput();
    LOGGER.info("Config loaded\n{}", config);
    return redshiftToGCS;
  }

  @Override
  public void runTemplate() {
<<<<<<< HEAD
=======

>>>>>>> e185727d
    SparkSession spark =
        SparkSession.builder()
            .appName("Spark Template RedshiftToGCS ")
            .enableHiveSupport()
            .getOrCreate();

    // Set log level
    spark.sparkContext().setLogLevel(config.getSparkLogLevel());

    LOGGER.info("RedshiftToGcs job started.");

    spark.sparkContext().hadoopConfiguration().set("fs.s3a.access.key", config.getAWSAccessKey());
    spark.sparkContext().hadoopConfiguration().set("fs.s3a.secret.key", config.getAWSSecretKey());

    Dataset<Row> inputData =
        spark
            .read()
            .format("io.github.spark_redshift_community.spark.redshift")
            .option("url", config.getAWSURL())
            .option("dbtable", config.getAWSTable())
            .option("tempdir", config.getAWSDir())
            .option("aws_iam_role", config.getAWSRole())
            .load();

    if (StringUtils.isNotBlank(config.gettempTable())
        && StringUtils.isNotBlank(config.gettempQuery())) {
      inputData.createOrReplaceGlobalTempView(config.gettempTable());
      inputData = spark.sql(config.gettempQuery());
    }

    DataFrameWriter<Row> writer =
        inputData.write().mode(config.getGcsWriteMode()).format(config.getGcsOutputFormat());

    writer.save(config.getGcsOutputLocation());

    LOGGER.info("RedshiftToGcs job completed.");
    spark.stop();
  }

  public void validateInput() {
    ValidationUtil.validateOrThrow(config);
  }
}<|MERGE_RESOLUTION|>--- conflicted
+++ resolved
@@ -43,10 +43,7 @@
 
   @Override
   public void runTemplate() {
-<<<<<<< HEAD
-=======
 
->>>>>>> e185727d
     SparkSession spark =
         SparkSession.builder()
             .appName("Spark Template RedshiftToGCS ")
