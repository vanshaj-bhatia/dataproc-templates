--- conflicted
+++ resolved
@@ -20,10 +20,7 @@
 import com.google.cloud.dataproc.dialects.SpannerJdbcDialect;
 import com.google.cloud.dataproc.templates.BaseTemplate;
 import org.apache.commons.lang3.StringUtils;
-<<<<<<< HEAD
 import org.apache.spark.sql.DataFrameWriter;
-=======
->>>>>>> 37da4a7f
 import org.apache.spark.sql.Dataset;
 import org.apache.spark.sql.Row;
 import org.apache.spark.sql.SparkSession;
@@ -57,12 +54,9 @@
     gcsWritePath = getProperties().getProperty(SPANNER_GCS_OUTPUT_GCS_PATH);
     gcsSaveMode = getProperties().getProperty(SPANNER_GCS_OUTPUT_GCS_SAVEMODE);
     outputFormat = getProperties().getProperty(SPANNER_GCS_OUTPUT_FORMAT);
-<<<<<<< HEAD
     partitionColumn = getProperties().getProperty(SPANNER_GCS_OUTPUT_PARTITION_COLUMN);
-=======
     tempTable = getProperties().getProperty(SPANNER_GCS_TEMP_TABLE);
     tempQuery = getProperties().getProperty(SPANNER_GCS_TEMP_QUERY);
->>>>>>> 37da4a7f
   }
 
   @Override
@@ -89,7 +83,11 @@
 
     LOGGER.info("Data load complete from table/query: " + tableId);
 
-<<<<<<< HEAD
+    if (StringUtils.isNotBlank(tempTable) && StringUtils.isNotBlank(tempQuery)) {
+      jdbcDF.createOrReplaceGlobalTempView(tempTable);
+      jdbcDF = spark.sql(tempQuery);
+    }
+
     DataFrameWriter<Row> writer = jdbcDF.write().format(outputFormat).mode(gcsSaveMode);
 
     if (StringUtils.isNotBlank(partitionColumn)) {
@@ -98,14 +96,6 @@
     }
 
     writer.save(gcsWritePath);
-=======
-    if (StringUtils.isNotBlank(tempTable) && StringUtils.isNotBlank(tempQuery)) {
-      jdbcDF.createOrReplaceGlobalTempView(tempTable);
-      jdbcDF = spark.sql(tempQuery);
-    }
-
-    jdbcDF.write().format(outputFormat).mode(gcsSaveMode).save(gcsWritePath);
->>>>>>> 37da4a7f
 
     spark.stop();
   }
