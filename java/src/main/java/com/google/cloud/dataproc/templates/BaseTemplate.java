/*
 * Copyright (C) 2021 Google LLC
 *
 * Licensed under the Apache License, Version 2.0 (the "License"); you may not
 * use this file except in compliance with the License. You may obtain a copy of
 * the License at
 *
 *   http://www.apache.org/licenses/LICENSE-2.0
 *
 * Unless required by applicable law or agreed to in writing, software
 * distributed under the License is distributed on an "AS IS" BASIS, WITHOUT
 * WARRANTIES OR CONDITIONS OF ANY KIND, either express or implied. See the
 * License for the specific language governing permissions and limitations under
 * the License.
 */
package com.google.cloud.dataproc.templates;

import com.google.cloud.dataproc.templates.util.PropertyUtil;
import java.sql.SQLException;
import java.util.Properties;
import java.util.concurrent.TimeoutException;
import org.apache.spark.sql.streaming.StreamingQueryException;

/** Base class for Dataproc templates. */
public interface BaseTemplate {

  /** List of all templates. */
  enum TemplateName {
    MONGOTOGCS,
    WORDCOUNT,
    HIVETOGCS,
    PUBSUBTOBQ,
    SPANNERTOGCS,
    GCSTOSPANNER,
    HIVETOBIGQUERY,
    S3TOBIGQUERY,
    GCSTOBIGQUERY,
    GCSTOGCS,
    JDBCTOBIGQUERY,
    JDBCTOGCS,
    BIGQUERYTOGCS,
    GENERAL,
    DATAPLEXGCSTOBQ,
    PUBSUBTOGCS,
    KAFKATOPUBSUB,
    HBASETOGCS,
    GCSTOJDBC,
    KAFKATOBQ,
    KAFKATOGCS,
    CASSANDRATOBQ,
    CASSANDRATOGCS,
    REDSHIFTTOGCS,
    SNOWFLAKETOGCS,
    JDBCTOSPANNER,
    PUBSUBTOBIGTABLE,
    GCSTOBIGTABLE,
<<<<<<< HEAD
    JDBCTOJDBC
=======
    TEXTTOBIGQUERY,
>>>>>>> 0b317965
  }

  default Properties getProperties() {
    return PropertyUtil.getProperties();
  }

  void validateInput() throws Exception;
  /** Executes the template. */
<<<<<<< HEAD
  void runTemplate() throws StreamingQueryException, TimeoutException, SQLException;
=======
  void runTemplate() throws StreamingQueryException, TimeoutException, InterruptedException;
>>>>>>> 0b317965
}<|MERGE_RESOLUTION|>--- conflicted
+++ resolved
@@ -54,11 +54,8 @@
     JDBCTOSPANNER,
     PUBSUBTOBIGTABLE,
     GCSTOBIGTABLE,
-<<<<<<< HEAD
+    TEXTTOBIGQUERY,
     JDBCTOJDBC
-=======
-    TEXTTOBIGQUERY,
->>>>>>> 0b317965
   }
 
   default Properties getProperties() {
@@ -67,9 +64,5 @@
 
   void validateInput() throws Exception;
   /** Executes the template. */
-<<<<<<< HEAD
-  void runTemplate() throws StreamingQueryException, TimeoutException, SQLException;
-=======
-  void runTemplate() throws StreamingQueryException, TimeoutException, InterruptedException;
->>>>>>> 0b317965
+  void runTemplate() throws StreamingQueryException, TimeoutException, SQLException, InterruptedException;
 }