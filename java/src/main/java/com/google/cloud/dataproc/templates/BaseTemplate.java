--- conflicted
+++ resolved
@@ -43,14 +43,10 @@
     HBASETOGCS,
     GCSTOJDBC,
     KAFKATOBQ,
-<<<<<<< HEAD
-    SNOWFLAKETOGCS,
-    CASSANDRATOBQ
-=======
+    CASSANDRATOBQ,
     CASSANDRATOGCS,
     REDSHIFTTOGCS,
     SNOWFLAKETOGCS
->>>>>>> 03daefd1
   }
 
   default Properties getProperties() {
