--- conflicted
+++ resolved
@@ -43,13 +43,9 @@
     HBASETOGCS,
     GCSTOJDBC,
     KAFKATOBQ,
-<<<<<<< HEAD
-    SNOWFLAKETOGCS,
-    CASSANDRATOGCS
-=======
+    CASSANDRATOGCS,
     REDSHIFTTOGCS,
     SNOWFLAKETOGCS
->>>>>>> be05fcbc
   }
 
   default Properties getProperties() {
