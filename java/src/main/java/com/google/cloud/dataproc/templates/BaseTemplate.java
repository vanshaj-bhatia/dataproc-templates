--- conflicted
+++ resolved
@@ -39,13 +39,9 @@
     GENERAL,
     DATAPLEXGCSTOBQ,
     PUBSUBTOGCS,
-<<<<<<< HEAD
     HBASETOGCS,
-    GCSTOJDBC
-=======
     GCSTOJDBC,
     KAFKATOBQ
->>>>>>> 51e40829
   }
 
   default Properties getProperties() {
