--- conflicted
+++ resolved
@@ -103,11 +103,8 @@
           .put(TemplateName.SNOWFLAKETOGCS, SnowflakeToGCS::of)
           .put(TemplateName.JDBCTOJDBC, JDBCToJDBC::of)
           .put(TemplateName.TEXTTOBIGQUERY, (args) -> new TextToBigquery())
-<<<<<<< HEAD
+          .put(TemplateName.KAFKATOBQDSTREAM, (args) -> new KafkaToBQDstream())
           .put(TemplateName.KAFKATOGCSDSTREAM, (args) -> new KafkaToGCSDstream())
-=======
-          .put(TemplateName.KAFKATOBQDSTREAM, (args) -> new KafkaToBQDstream())
->>>>>>> 855635df
           .build();
   private static final String TEMPLATE_NAME_LONG_OPT = "template";
   private static final String TEMPLATE_PROPERTY_LONG_OPT = "templateProperty";
