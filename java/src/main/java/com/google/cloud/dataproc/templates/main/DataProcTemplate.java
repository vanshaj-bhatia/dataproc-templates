--- conflicted
+++ resolved
@@ -23,15 +23,7 @@
 import com.google.cloud.dataproc.templates.databases.RedshiftToGCS;
 import com.google.cloud.dataproc.templates.databases.SpannerToGCS;
 import com.google.cloud.dataproc.templates.dataplex.DataplexGCStoBQ;
-<<<<<<< HEAD
-import com.google.cloud.dataproc.templates.gcs.GCSToJDBC;
-import com.google.cloud.dataproc.templates.gcs.GCSToSpanner;
-import com.google.cloud.dataproc.templates.gcs.GCStoBigTable;
-import com.google.cloud.dataproc.templates.gcs.GCStoBigquery;
-import com.google.cloud.dataproc.templates.gcs.GCStoGCS;
-=======
 import com.google.cloud.dataproc.templates.gcs.*;
->>>>>>> 4748dffb
 import com.google.cloud.dataproc.templates.general.GeneralTemplate;
 import com.google.cloud.dataproc.templates.hbase.HbaseToGCS;
 import com.google.cloud.dataproc.templates.hive.HiveToBigQuery;
@@ -80,7 +72,6 @@
           .put(TemplateName.PUBSUBTOGCS, (args) -> new PubSubToGCS())
           .put(TemplateName.REDSHIFTTOGCS, RedshiftToGCS::of)
           .put(TemplateName.GCSTOBIGQUERY, (args) -> new GCStoBigquery())
-          .put(TemplateName.GCSTOBIGTABLE, (args) -> new GCStoBigTable())
           .put(TemplateName.GCSTOGCS, (args) -> new GCStoGCS())
           .put(TemplateName.BIGQUERYTOGCS, (args) -> new BigQueryToGCS())
           .put(TemplateName.S3TOBIGQUERY, (args) -> new S3ToBigQuery())
