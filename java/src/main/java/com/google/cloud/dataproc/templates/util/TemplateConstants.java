--- conflicted
+++ resolved
@@ -413,7 +413,6 @@
   String MONGO_GCS_INPUT_DATABASE = "mongo.gcs.input.database";
   String MONGO_GCS_INPUT_COLLECTION = "mongo.gcs.input.collection";
 
-<<<<<<< HEAD
   /** JDBCToJDBC properties */
   String JDBCTOJDBC_INPUT_URL = "jdbctojdbc.input.url";
 
@@ -434,7 +433,7 @@
   String JDBCTOJDBC_OUTPUT_PRIMARY_KEY = "jdbctojdbc.output.primary.key";
   String JDBCTOJDBC_TEMP_VIEW_NAME = "jdbctojdbc.temp.view.name";
   String JDBCTOJDBC_SQL_QUERY = "jdbctojdbc.sql.query";
-=======
+  
   /** TextToBigquery properties */
   String TEXT_BIGQUERY_INPUT_LOCATION = "text.bigquery.input.location";
 
@@ -451,5 +450,4 @@
   String TEXT_BIGQUERY_DELIMITER_OPTION = "delimiter";
   String TEXT_BIGQUERY_INFERSCHEMA_OPTION = "inferSchema";
   String TEXT_BIGQUERY_HEADER_OPTION = "header";
->>>>>>> 0b317965
 }