--- conflicted
+++ resolved
@@ -27,12 +27,9 @@
   String SPANNER_GCS_OUTPUT_GCS_PATH = "spanner.gcs.output.gcs.path";
   String SPANNER_GCS_OUTPUT_GCS_SAVEMODE = "spanner.gcs.output.gcs.saveMode";
   String SPANNER_GCS_OUTPUT_FORMAT = "spanner.gcs.output.gcs.format";
-<<<<<<< HEAD
   String SPANNER_GCS_OUTPUT_PARTITION_COLUMN = "spanner.gcs.output.gcs.partitionColumn";
-=======
   String SPANNER_GCS_TEMP_TABLE = "spanner.gcs.temp.table";
   String SPANNER_GCS_TEMP_QUERY = "spanner.gcs.temp.query";
->>>>>>> 37da4a7f
   /**
    * Column to be used as row key for BigTable. Required for GCSToBigTable template.
    *
