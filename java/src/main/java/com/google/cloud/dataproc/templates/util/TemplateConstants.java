/*
 * Copyright (C) 2021 Google LLC
 *
 * Licensed under the Apache License, Version 2.0 (the "License"); you may not
 * use this file except in compliance with the License. You may obtain a copy of
 * the License at
 *
 *   http://www.apache.org/licenses/LICENSE-2.0
 *
 * Unless required by applicable law or agreed to in writing, software
 * distributed under the License is distributed on an "AS IS" BASIS, WITHOUT
 * WARRANTIES OR CONDITIONS OF ANY KIND, either express or implied. See the
 * License for the specific language governing permissions and limitations under
 * the License.
 */
package com.google.cloud.dataproc.templates.util;

public interface TemplateConstants {

  String DEFAULT_PROPERTY_FILE = "template.properties";
  String PROJECT_ID_PROP = "project.id";
  String BIGTABLE_INSTANCE_ID_PROP = "project.id";
  String BIGTABLE_OUTPUT_TABLE_NAME_PROP = "bigtable.output.table.name";
  String SPANNER_GCS_INPUT_SPANNER_INSTANCE_ID = "spanner.gcs.input.spanner.id";
  String SPANNER_GCS_INPUT_DATABASE_ID = "spanner.gcs.input.database.id";
  String SPANNER_GCS_INPUT_TABLE_ID = "spanner.gcs.input.table.id";
  String SPANNER_GCS_OUTPUT_GCS_PATH = "spanner.gcs.output.gcs.path";
  String SPANNER_GCS_OUTPUT_GCS_SAVEMODE = "spanner.gcs.output.gcs.saveMode";
  String SPANNER_GCS_OUTPUT_FORMAT = "spanner.gcs.output.gcs.format";
  String SPANNER_GCS_INPUT_SQL_PARTITION_COLUMN = "spanner.gcs.input.sql.partitionColumn";
  String SPANNER_GCS_INPUT_SQL_LOWER_BOUND = "spanner.gcs.input.sql.lowerBound";
  String SPANNER_GCS_INPUT_SQL_UPPER_BOUND = "spanner.gcs.input.sql.upperBound";
  String SPANNER_GCS_INPUT_SQL_NUM_PARTITIONS = "spanner.gcs.input.sql.numPartitions";
  String SPANNER_GCS_TEMP_TABLE = "spanner.gcs.temp.table";
  String SPANNER_GCS_TEMP_QUERY = "spanner.gcs.temp.query";
  /**
   * Column to be used as row key for BigTable. Required for GCSToBigTable template.
   *
   * <p>Note: Key column should be present in input data.
   */
  String BIGTABLE_KEY_COL_PROP = "bigtable.key.col";

  String BIGTABLE_COL_FAMILY_NAME_PROP = "bigtable.col.family.name";
  String GCS_STAGING_BUCKET_PATH = "gcs.staging.bucket.path";

  // HiveToGCS Template configs.
  // Hive warehouse location.
  String HIVE_TO_GCS_OUTPUT_PATH_PROP = "hive.gcs.output.path";
  // Hive warehouse location.
  String HIVE_TO_GCS_OUTPUT_FORMAT_PROP = "hive.gcs.output.format";
  String HIVE_TO_GCS_OUTPUT_FORMAT_DEFAULT = "avro";
  String HIVE_GCS_TEMP_TABLE = "hive.gcs.temp.table";
  String HIVE_GCS_TEMP_QUERY = "hive.gcs.temp.query";
  // Hive warehouse location.
  String HIVE_WAREHOUSE_LOCATION_PROP = "spark.sql.warehouse.dir";
  // Hive warehouse location.
  String HIVE_INPUT_TABLE_PROP = "hive.input.table";
  // Hive warehouse location.
  String HIVE_INPUT_TABLE_DATABASE_PROP = "hive.input.db";
  // Optional parameter to pass column name to partition the data while writing it to GCS.
  String HIVE_PARTITION_COL = "hive.partition.col";
  String HIVE_GCS_SAVE_MODE = "hive.gcs.save.mode";

  /** Property values for HiveToBQ */
  String HIVE_TO_BQ_BIGQUERY_LOCATION = "hivetobq.bigquery.location";

  String HIVE_TO_BQ_SQL = "hivetobq.sql";
  String HIVE_TO_BQ_APPEND_MODE = "hivetobq.write.mode";
  String HIVE_TO_BQ_TEMP_GCS_BUCKET = "hivetobq.temp.gcs.bucket";
  String HIVE_TO_BQ_TEMP_TABLE = "hivetobq.temp.table";
  String HIVE_TO_BQ_TEMP_QUERY = "hivetobq.temp.query";

  /** Property values for HbaseToGCS */
  String HBASE_TO_GCS_OUTPUT_FILE_FORMAT = "hbasetogcs.output.fileformat";

  String HBASE_TO_GCS_OUTPUT_SAVE_MODE = "hbasetogcs.output.savemode";
  String HBASE_TO_GCS_OUTPUT_PATH = "hbasetogcs.output.path";
  String HBASE_TO_GCS_TABLE_CATALOG = "hbasetogcs.table.catalog";

  /** Property values for CassandraToGCS */
  String CASSANDRA_TO_GSC_INPUT_KEYSPACE = "cassandratogcs.input.keyspace";

  String CASSANDRA_TO_GSC_INPUT_TABLE = "cassandratogcs.input.table";
  String CASSANDRA_TO_GSC_INPUT_HOST = "cassandratogcs.input.host";
  String CASSANDRA_TO_GSC_OUTPUT_FORMAT = "cassandratogcs.output.format";
  String CASSANDRA_TO_GSC_OUTPUT_SAVE_MODE = "cassandratogcs.output.savemode";
  String CASSANDRA_TO_GSC_OUTPUT_PATH = "cassandratogcs.output.path";
  String CASSANDRA_TO_GSC_INPUT_CATALOG = "cassandratogcs.input.catalog.name";
  String CASSANDRA_TO_GSC_INPUT_QUERY = "cassandratogcs.input.query";

  /** Property values for JDBCToBQ */
  String JDBC_TO_BQ_BIGQUERY_LOCATION = "jdbctobq.bigquery.location";

  String JDBC_TO_BQ_JDBC_URL = "jdbctobq.jdbc.url";
  String JDBC_TO_BQ_JDBC_DRIVER_CLASS_NAME = "jdbctobq.jdbc.driver.class.name";
  String JDBC_TO_BQ_JDBC_FETCH_SIZE = "jdbctobq.jdbc.fetchsize";
  String JDBC_TO_BQ_TEMP_GCS_BUCKET = "jdbctobq.temp.gcs.bucket";
  String JDBC_TO_BQ_SQL = "jdbctobq.sql";
  String JDBC_TO_BQ_SQL_PARTITION_COLUMN = "jdbctobq.sql.partitionColumn";
  String JDBC_TO_BQ_SQL_LOWER_BOUND = "jdbctobq.sql.lowerBound";
  String JDBC_TO_BQ_SQL_UPPER_BOUND = "jdbctobq.sql.upperBound";
  String JDBC_TO_BQ_SQL_NUM_PARTITIONS = "jdbctobq.sql.numPartitions";
  String JDBC_TO_BQ_WRITE_MODE = "jdbctobq.write.mode";
  String JDBC_BQ_TEMP_TABLE = "jdbc.bq.temp.table";
  String JDBC_BQ_TEMP_QUERY = "jdbc.bq.temp.query";

  /** Property values for JDBCToGCS */
  String JDBC_TO_GCS_OUTPUT_LOCATION = "jdbctogcs.output.location";

  String JDBC_TO_GCS_OUTPUT_FORMAT = "jdbctogcs.output.format";
  String JDBC_TO_GCS_JDBC_URL = "jdbctogcs.jdbc.url";
  String JDBC_TO_GCS_JDBC_DRIVER_CLASS_NAME = "jdbctogcs.jdbc.driver.class.name";
  String JDBC_TO_GCS_JDBC_FETCH_SIZE = "jdbctogcs.jdbc.fetchsize";
  String JDBC_TO_GCS_WRITE_MODE = "jdbctogcs.write.mode";
  String JDBC_TO_GCS_SQL = "jdbctogcs.sql";
  String JDBC_TO_GCS_SQL_FILE = "jdbctogcs.sql.file";
  String JDBC_TO_GCS_SQL_PARTITION_COLUMN = "jdbctogcs.sql.partitionColumn";
  String JDBC_TO_GCS_SQL_LOWER_BOUND = "jdbctogcs.sql.lowerBound";
  String JDBC_TO_GCS_SQL_UPPER_BOUND = "jdbctogcs.sql.upperBound";
  String JDBC_TO_GCS_SQL_NUM_PARTITIONS = "jdbctogcs.sql.numPartitions";
  String JDBC_TO_GCS_OUTPUT_PARTITION_COLUMN = "jdbctogcs.output.partition.col";
  String JDBC_TO_GCS_TEMP_TABLE = "jdbctogcs.temp.table";
  String JDBC_TO_GCS_TEMP_QUERY = "jdbctogcs.temp.query";

  /** Property values for JDBCToSpanner */
  String JDBC_TO_SPANNER_JDBC_URL = "jdbctospanner.jdbc.url";

  String JDBC_TO_SPANNER_JDBC_DRIVER_CLASS_NAME = "jdbctospanner.jdbc.driver.class.name";
  String JDBC_TO_SPANNER_JDBC_FETCH_SIZE = "jdbctospanner.jdbc.fetchsize";
  String JDBC_TO_SPANNER_SQL = "jdbctospanner.sql";
  String JDBC_TO_SPANNER_SQL_FILE = "jdbctospanner.sql.file";
  String JDBC_TO_SPANNER_SQL_PARTITION_COLUMN = "jdbctospanner.sql.partitionColumn";
  String JDBC_TO_SPANNER_SQL_LOWER_BOUND = "jdbctospanner.sql.lowerBound";
  String JDBC_TO_SPANNER_SQL_UPPER_BOUND = "jdbctospanner.sql.upperBound";
  String JDBC_TO_SPANNER_SQL_NUM_PARTITIONS = "jdbctospanner.sql.numPartitions";
  String JDBC_TO_SPANNER_TEMP_TABLE = "jdbctospanner.temp.table";
  String JDBC_TO_SPANNER_TEMP_QUERY = "jdbctospanner.temp.query";
  String JDBC_TO_SPANNER_OUTPUT_INSTANCE = "jdbctospanner.output.instance";
  String JDBC_TO_SPANNER_OUTPUT_DATABASE = "jdbctospanner.output.database";
  String JDBC_TO_SPANNER_OUTPUT_TABLE = "jdbctospanner.output.table";
  String JDBC_TO_SPANNER_OUTPUT_SAVE_MODE = "jdbctospanner.output.saveMode";
  String JDBC_TO_SPANNER_OUTPUT_PRIMARY_KEY = "jdbctospanner.output.primaryKey";
  String JDBC_TO_SPANNER_OUTPUT_BATCH_INSERT_SIZE = "jdbctospanner.output.batch.size";

  /** Property values for WordCount template. */
  String WORD_COUNT_INPUT_PATH_PROP = "word.count.input.path";

  String WORD_COUNT_OUTPUT_PATH_PROP = "word.count.output.path";
  String WORD_COUNT_INPUT_FORMAT_PROP = "word.count.input.format";

  // PubSubToBQ Template configs.
  // Project that contains the input PubSub subscription to be read
  String PUBSUB_INPUT_PROJECT_ID_PROP = "pubsub.input.project.id";
  // PubSub subscription name
  String PUBSUB_INPUT_SUBSCRIPTION_PROP = "pubsub.input.subscription";
  // Stream timeout
  String PUBSUB_TIMEOUT_MS_PROP = "pubsub.timeout.ms";
  // Streaming duration
  String PUBSUB_STREAMING_DURATION_SECONDS_PROP = "pubsub.streaming.duration.seconds";
  // Number of receivers
  String PUBSUB_TOTAL_RECEIVERS_PROP = "pubsub.total.receivers";
  // Project that contains the output table
  String PUBSUB_BQ_OUTPUT_PROJECT_ID_PROP = "pubsub.bq.output.project.id";
  // BigQuery output dataset
  String PUBSUB_BQ_OUTPOUT_DATASET_PROP = "pubsub.bq.output.dataset";
  // BigQuery output table
  String PUBSUB_BQ_OUTPOUT_TABLE_PROP = "pubsub.bq.output.table";
  // Number of records to be written per message to BigQuery
  String PUBSUB_BQ_BATCH_SIZE_PROP = "pubsub.bq.batch.size";

  /** Property values for PubSub To BigTable */
  String PUBSUB_BIGTABLE_OUTPUT_INSTANCE_ID_PROP = "pubsub.bigtable.output.instance.id";
  // BigTable Instance Id
  String PUBSUB_BIGTABLE_OUTPUT_PROJECT_ID_PROP = "pubsub.bigtable.output.project.id";
  // Project that contains the output table
  String PUBSUB_BIGTABLE_OUTPUT_TABLE_PROP = "pubsub.bigtable.output.table";
  // BigTable table name
  String ROWKEY = "rowkey";
  String COLUMN_FAMILY = "columnfamily";
  String COLUMN_NAME = "columnname";
  String COLUMN_VALUE = "columnvalue";
  String COLUMNS = "columns";
  // Constants to be used for parsing the JSON from pubsub

  /** GCS to Bigquery properties */
  String GCS_BQ_INPUT_LOCATION = "gcs.bigquery.input.location";

  String GCS_OUTPUT_DATASET_NAME = "gcs.bigquery.output.dataset";
  String GCS_BQ_INPUT_FORMAT = "gcs.bigquery.input.format";
  String GCS_OUTPUT_TABLE_NAME = "gcs.bigquery.output.table";
  String GCS_BQ_CSV_FORMAT = "csv";
  String GCS_BQ_AVRO_FORMAT = "avro";
  String GCS_BQ_PRQT_FORMAT = "parquet";
  String GCS_BQ_CSV_HEADER = "header";
  String GCS_BQ_OUTPUT_FORMAT = "com.google.cloud.spark.bigquery";
  String GCS_BQ_CSV_INFOR_SCHEMA = "inferSchema";
  String GCS_BQ_CSV_DELIMITER_PROP_NAME = "delimiter";
  String GCS_BQ_TEMP_BUCKET = "temporaryGcsBucket";
  String GCS_BQ_LD_TEMP_BUCKET_NAME = "gcs.bigquery.temp.bucket.name";
  String GCS_BQ_TEMP_TABLE = "gcs.bigquery.temp.table";
  String GCS_BQ_TEMP_QUERY = "gcs.bigquery.temp.query";
  String GCS_BQ_OUTPUT = "table";
  String GCS_BQ_AVRO_EXTD_FORMAT = "com.databricks.spark.avro";

  /** GCS to BigTable properties */
  String GCS_BT_INPUT_LOCATION = "gcs.bigtable.input.location";

  String GCS_BT_INPUT_FORMAT = "gcs.bigtable.input.format";
  String GCS_BT_OUTPUT_INSTANCE_ID = "gcs.bigtable.output.instance.id";
  String GCS_BT_OUTPUT_PROJECT_ID = "gcs.bigtable.output.project.id";
  String GCS_BT_OUTPUT_TABLE_NAME = "gcs.bigtable.table.name";
  String GCS_BT_OUTPUT_TABLE_COLUMN_FAMILY = "gcs.bigtable.column.family";

  /** GCS to GCS properties */
  String GCS_GCS_INPUT_LOCATION = "gcs.gcs.input.location";

  String GCS_GCS_INPUT_FORMAT = "gcs.gcs.input.format";
  String GCS_GCS_OUTPUT_LOCATION = "gcs.gcs.output.location";
  String GCS_GCS_OUTPUT_FORMAT = "gcs.gcs.output.format";
  String GCS_GCS_WRITE_MODE = "gcs.gcs.write.mode";
  String GCS_GCS_OUTPUT_PARTITION_COLUMN = "gcs.gcs.output.partition.col";
  String GCS_GCS_TEMP_TABLE = "gcs.gcs.temp.table";
  String GCS_GCS_TEMP_QUERY = "gcs.gcs.temp.query";

  /** S3 to Bigquery properties */
  String S3_BQ_INPUT_LOCATION = "s3.bq.input.location";

  String S3_BQ_ACCESS_KEY_CONFIG_NAME = "fs.s3a.access.key";
  String S3_BQ_ACCESS_KEY = "s3.bq.access.key";
  String S3_BQ_SECRET_KEY_CONFIG_NAME = "fs.s3a.secret.key";
  String S3_BQ_SECRET_KEY = "s3.bq.secret.key";
  String S3_BQ_ENDPOINT_CONFIG_NAME = "fs.s3a.endpoint";
  String S3_BQ_ENDPOINT_CONFIG_VALUE = "s3.amazonaws.com";
  String S3_BQ_OUTPUT_DATASET_NAME = "s3.bq.output.dataset.name";
  String S3_BQ_OUTPUT_TABLE_NAME = "s3.bq.output.table.name";
  String S3_BQ_LD_TEMP_BUCKET_NAME = "s3.bq.ld.temp.bucket.name";
  String S3_BQ_OUTPUT_FORMAT = "com.google.cloud.spark.bigquery";
  String S3_BQ_HEADER = "header";
  String S3_BQ_OUTPUT = "table";
  String S3_BQ_TEMP_BUCKET = "temporaryGcsBucket";
  String S3_BQ_INPUT_FORMAT = "s3.bq.input.format";
  String S3_BQ_INFER_SCHEMA = "inferSchema";
  String S3_BQ_CSV_FORMAT = "csv";
  String S3_BQ_AVRO_FORMAT = "avro";
  String S3_BQ_PRQT_FORMAT = "parquet";
  String S3_BQ_JSON_FORMAT = "json";
  /** Cassandra to BQ properties */
  String CASSANDRA_TO_BQ_INPUT_KEYSPACE = "cassandratobq.input.keyspace";

  String CASSANDRA_TO_BQ_INPUT_TABLE = "cassandratobq.input.table";
  String CASSANDRA_TO_BQ_INPUT_HOST = "cassandratobq.input.host";
  String CASSANDRA_TO_BQ_BIGQUERY_LOCATION = "cassandratobq.bigquery.location";
  String CASSANDRA_TO_BQ_WRITE_MODE = "cassandratobq.output.mode";
  String CASSANDRA_TO_BQ_TEMP_LOCATION = "cassandratobq.temp.gcs.location";
  String CASSANDRA_TO_BQ_QUERY = "cassandratobq.input.query";
  String CASSANDRA_TO_BQ_CATALOG = "cassandratobq.input.catalog.name";

  /** Bigquery to GCS properties */
  String BQ_GCS_INPUT_TABLE_NAME = "bigquery.gcs.input.table";

  String BQ_GCS_OUTPUT_FORMAT_CSV = "csv";
  String BQ_GCS_OUTPUT_FORMAT_AVRO = "avro";
  String BQ_GCS_OUTPUT_FORMAT_PARQUET = "parquet";
  String BQ_GCS_OUTPUT_FORMAT_JSON = "json";
  String BQ_GCS_OUTPUT_FORMAT = "bigquery.gcs.output.format";
  String BQ_GCS_OUTPUT_LOCATION = "bigquery.gcs.output.location";

  /** RedShift to GCS properties */
  String REDSHIFT_AWS_INPUT_URL = "redshift.aws.input.url";

  String REDSHIFT_AWS_INPUT_TABLE = "redshift.aws.input.table";
  String REDSHIFT_AWS_TEMP_DIR = "redshift.aws.input.temp.dir";
  String REDSHIFT_AWS_INPUT_IAM_ROLE = "redshift.aws.input.iam.role";
  String REDSHIFT_AWS_INPUT_ACCESS_KEY = "redshift.aws.input.access.key";
  String REDSHIFT_AWS_INPUT_SECRET_KEY = "redshift.aws.input.secret.key";
  String REDSHIFT_GCS_OUTPUT_FILE_FORMAT = "redshift.gcs.output.file.format";
  String REDSHIFT_GCS_OUTPUT_FILE_LOCATION = "redshift.gcs.output.file.location";
  String REDSHIFT_GCS_OUTPUT_MODE = "redshift.gcs.output.mode";
  String REDSHIFT_GCS_TEMP_TABLE = "redshift.gcs.temp.table";
  String REDSHIFT_GCS_TEMP_QUERY = "redshift.gcs.temp.query";

  /** PubSubToGCS Template configs. */
  // Project that contains the input PubSub subscription to be read
  String PUBSUB_GCS_INPUT_PROJECT_ID_PROP = "pubsubtogcs.input.project.id";
  // PubSub subscription name
  String PUBSUB_GCS_INPUT_SUBSCRIPTION_PROP = "pubsubtogcs.input.subscription";
  // Stream timeout
  String PUBSUB_GCS_TIMEOUT_MS_PROP = "pubsubtogcs.timeout.ms";
  // Streaming duration
  String PUBSUB_GCS_STREAMING_DURATION_SECONDS_PROP = "pubsubtogcs.streaming.duration.seconds";
  // Number of receivers
  String PUBSUB_GCS_TOTAL_RECEIVERS_PROP = "pubsubtogcs.total.receivers";
  // Project that contains the GCS output
  String PUBSUB_GCS_OUTPUT_PROJECT_ID_PROP = "pubsubtogcs.gcs.output.project.id";
  // GCS bucket URL
  String PUBSUB_GCS_BUCKET_NAME = "pubsubtogcs.gcs.bucket.name";
  // Number of records to be written per message to GCS
  String PUBSUB_GCS_BATCH_SIZE_PROP = "pubsubtogcs.batch.size";
  String PUBSUB_GCS_BUCKET_OUTPUT_PATH = "output/";
  String PUBSUB_GCS_OUTPUT_DATA_FORMAT = "pubsubtogcs.gcs.output.data.format";
  String PUBSUB_GCS_AVRO_EXTENSION = "avro";
  String PUBSUB_GCS_JSON_EXTENSION = "json";

  /** Dataplex GCS to BQ */
  String DATAPLEX_GCS_BQ_TARGET_DATASET = "dataplex.gcs.bq.target.dataset";

  String DATAPLEX_GCS_BQ_TARGET_ASSET = "dataplex.gcs.bq.target.asset";
  String DATAPLEX_GCS_BQ_TARGET_ENTITY = "dataplex.gcs.bq.target.entity";
  String DATAPLEX_GCS_BQ_SAVE_MODE = "dataplex.gcs.bq.save.mode";
  String DATAPLEX_GCS_BQ_INCREMENTAL_PARTITION_COPY = "dataplex.gcs.bq.incremental.partition.copy";
  String DATAPLEX_GCS_BQ_BASE_PATH_PROP_NAME = "basePath";
  String DATAPLEX_GCS_BQ_CREATE_DISPOSITION_PROP_NAME = "createDisposition";
  String DATAPLEX_GCS_BQ_CREATE_DISPOSITION_CREATE_IF_NEEDED = "CREATE_IF_NEEDED";
  String DATAPLEX_GCS_BQ_PARTITION_FIELD_PROP_NAME = "partitionField";
  String DATAPLEX_GCS_BQ_PARTITION_TYPE_PROP_NAME = "partitionType";
  String SPARK_CONF_NAME_VIEWS_ENABLED = "viewsEnabled";
  String SPARK_CONF_NAME_MATERIALIZATION_PROJECT = "materializationProject";
  String SPARK_CONF_NAME_MATERIALIZATION_DATASET = "materializationDataset";
  String SPARK_READ_FORMAT_BIGQUERY = "com.google.cloud.spark.bigquery";
  String INTERMEDIATE_FORMAT_OPTION_NAME = "intermediateFormat";
  String INTERMEDIATE_FORMAT_ORC = "orc";
<<<<<<< HEAD

  /** Kafka To PubSub properties */
  String KAFKA_PUBSUB_CHECKPOINT_LOCATION = "kafka.pubsub.checkpoint.location";

  String KAFKA_PUBSUB_BOOTSTRAP_SERVERS = "kafka.pubsub.bootstrap.servers";
  String KAFKA_PUBSUB_TOPIC = "kafka.pubsub.topic";
  String KAFKA_PUBSUB_STARTING_OFFSET = "kafka.pubsub.starting.offset";
  String KAFKA_PUBSUB_AWAIT_TERMINATION_TIMEOUT = "kafka.pubsub.await.termination.timeout";
=======
  String SPARK_SAVE_MODE_OVERWRITE = "overwrite";
  String BQ_TABLE_NAME_FORMAT = "%s.%s.%s";

  /** KafkaToBQ properties */
  String KAFKA_BQ_CHECKPOINT_LOCATION = "kafka.bq.checkpoint.location";

  String KAFKA_BQ_SPARK_CONF_NAME_INPUT_FORMAT = "kafka";
  String KAFKA_BQ_SPARK_CONF_NAME_BOOTSTRAP_SERVERS = "kafka.bootstrap.servers";
  String KAFKA_BQ_SPARK_CONF_NAME_SUBSCRIBE = "subscribe";
  String KAFKA_BQ_SPARK_CONF_NAME_STARTING_OFFSETS = "startingOffsets";
  String KAFKA_BQ_SPARK_CONF_NAME_FAIL_ON_DATA_LOSS = "failOnDataLoss";
  String KAFKA_BQ_SPARK_CONF_NAME_OUTPUT_FORMAT = "com.google.cloud.spark.bigquery";
  String KAFKA_BQ_SPARK_CONF_NAME_OUTPUT_HEADER = "header";
  String KAFKA_BQ_SPARK_CONF_NAME_CHECKPOINT_LOCATION = "checkpointLocation";
  String KAFKA_BQ_SPARK_CONF_NAME_TABLE = "table";
  String KAFKA_BQ_SPARK_CONF_NAME_TEMP_GCS_BUCKET = "temporaryGcsBucket";
  String KAFKA_BQ_BOOTSTRAP_SERVERS = "kafka.bq.bootstrap.servers";
  String KAFKA_BQ_TOPIC = "kafka.bq.topic";
  String KAFKA_BQ_STARTING_OFFSET = "kafka.bq.starting.offset";
  String KAFKA_BQ_AWAIT_TERMINATION_TIMEOUT = "kafka.bq.await.termination.timeout";
  String KAFKA_BQ_FAIL_ON_DATA_LOSS = "kafka.bq.fail.on.dataloss";
  String KAFKA_BQ_DATASET = "kafka.bq.dataset";
  String KAFKA_BQ_TABLE = "kafka.bq.table";
  String KAFKA_BQ_TEMP_GCS_BUCKET = "kafka.bq.temp.gcs.bucket";
  String KAFKA_BQ_STREAM_OUTPUT_MODE = "kafka.bq.stream.output.mode";

  /** Common properties for all Kafka Based Templates * */
  String KAFKA_MESSAGE_FORMAT = "kafka.message.format";

  String KAFKA_BOOTSTRAP_SERVERS = "kafka.bootstrap.servers";
  String KAFKA_TOPIC = "kafka.topic";
  String KAFKA_STARTING_OFFSET = "kafka.starting.offset";
  String KAFKA_SCHEMA_URL = "kafka.schema.url";

  /** Kafka To GCS properties */
  String KAFKA_GCS_OUTPUT_LOCATION = "kafka.gcs.output.location";

  String KAFKA_GCS_OUTPUT_FORMAT = "kafka.gcs.output.format";
  String KAFKA_GCS_OUTPUT_MODE = "kafka.gcs.output.mode";
  String KAFKA_GCS_AWAIT_TERMINATION_TIMEOUT = "kafka.gcs.await.termination.timeout.ms";

  /** SnowflakeToGCS properties */
  String SNOWFLAKE_GCS_SFURL = "snowflake.gcs.sfurl";

  String SNOWFLAKE_GCS_SFUSER = "snowflake.gcs.sfuser";
  String SNOWFLAKE_GCS_SFPASSWORD = "snowflake.gcs.sfpassword";
  String SNOWFLAKE_GCS_SFDATABASE = "snowflake.gcs.sfdatabase";
  String SNOWFLAKE_GCS_SFSCHEMA = "snowflake.gcs.sfschema";
  String SNOWFLAKE_GCS_SFWAREHOUSE = "snowflake.gcs.sfwarehouse";
  String SNOWFLAKE_GCS_AUTOPUSHDOWN = "snowflake.gcs.autopushdown";
  String SNOWFLAKE_GCS_TABLE = "snowflake.gcs.table";
  String SNOWFLAKE_GCS_QUERY = "snowflake.gcs.query";
  String SNOWFLAKE_GCS_OUTPUT_LOCATION = "snowflake.gcs.output.location";
  String SNOWFLAKE_GCS_OUTPUT_FORMAT = "snowflake.gcs.output.format";
  String SNOWFLAKE_GCS_OUTPUT_MODE = "snowflake.gcs.output.mode";
  String SNOWFLAKE_GCS_OUTPUT_PARTITION_COLUMN = "snowflake.gcs.output.partitionColumn";
>>>>>>> b75e3dd7
}<|MERGE_RESOLUTION|>--- conflicted
+++ resolved
@@ -319,7 +319,6 @@
   String SPARK_READ_FORMAT_BIGQUERY = "com.google.cloud.spark.bigquery";
   String INTERMEDIATE_FORMAT_OPTION_NAME = "intermediateFormat";
   String INTERMEDIATE_FORMAT_ORC = "orc";
-<<<<<<< HEAD
 
   /** Kafka To PubSub properties */
   String KAFKA_PUBSUB_CHECKPOINT_LOCATION = "kafka.pubsub.checkpoint.location";
@@ -328,7 +327,7 @@
   String KAFKA_PUBSUB_TOPIC = "kafka.pubsub.topic";
   String KAFKA_PUBSUB_STARTING_OFFSET = "kafka.pubsub.starting.offset";
   String KAFKA_PUBSUB_AWAIT_TERMINATION_TIMEOUT = "kafka.pubsub.await.termination.timeout";
-=======
+
   String SPARK_SAVE_MODE_OVERWRITE = "overwrite";
   String BQ_TABLE_NAME_FORMAT = "%s.%s.%s";
 
@@ -385,5 +384,4 @@
   String SNOWFLAKE_GCS_OUTPUT_FORMAT = "snowflake.gcs.output.format";
   String SNOWFLAKE_GCS_OUTPUT_MODE = "snowflake.gcs.output.mode";
   String SNOWFLAKE_GCS_OUTPUT_PARTITION_COLUMN = "snowflake.gcs.output.partitionColumn";
->>>>>>> b75e3dd7
 }