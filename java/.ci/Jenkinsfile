pipeline {
    
    agent any

    environment {
        DATAPROC_TELEPORT_WEBHOOK_URL = credentials('dataproc-teleport-webhook-url')

        TEST_JDBC_URL = credentials('env-test-jdbc-url')

        GIT_BRANCH_LOCAL = sh (
            script: "echo $branchName | sed -e 's|origin/||g' | sed -e 's|^null\$|main|'",  // Remove "origin/" and set the default branch to main
            returnStdout: true
        ).trim()
        
        MAVEN_HOME = "/var/lib/jenkins/tools/hudson.tasks.Maven_MavenInstallation/maven"
        PATH = "$PATH:$MAVEN_HOME/bin"
    }

    stages {
            stage('Checkout') {
                steps{
                    git branch: "${GIT_BRANCH_LOCAL}", changelog: false, poll: false, url: 'https://github.com/GoogleCloudPlatform/dataproc-templates/'    
                }
            }
            stage('Reset Resources'){
                steps {
                        catchError {
                            sh '''
                                gcloud pubsub topics publish pubsubtogcsv3 --message='{"Name": "NewMsg", "Age": 10}'
                                gcloud pubsub topics publish test-pubsub-bq --message='{"Name": "Another message", "Age": 18}' 2> /dev/null || true

                                gsutil rm -r gs://dataproc-templates/integration-testing/checkpoint/KAFKATOBQ 2> /dev/null || true
                                gsutil rm -r gs://dataproc-templates/integration-testing/output/KAFKATOGCS 2> /dev/null || true

                            '''
                        }
                }
            }
            
            //Deploy one time so that build is copied to GCS location
            stage('JDBC TO BQ'){
                steps {
                    sh '''
                        export JARS=gs://dataproc-templates/jars/mysql-connector-java.jar
                        
                        cd java
                        
                        bin/start.sh \
                        -- --template JDBCTOBIGQUERY \
                        --templateProperty jdbctobq.bigquery.location=$GCP_PROJECT.dataproc_templates.jdbctobq \
                        --templateProperty jdbctobq.jdbc.url="$TEST_JDBC_URL" \
                        --templateProperty jdbctobq.jdbc.driver.class.name=com.mysql.jdbc.Driver \
                        --templateProperty jdbctobq.sql="select * from test.employee" \
                        --templateProperty jdbctobq.write.mode=overwrite \
                        --templateProperty jdbctobq.temp.gcs.bucket=dataproc-templates/integration-testing/output/JDBCTOBIGQUERY 
                    '''
                }
            }
            stage('Parallel Execution 1'){
                parallel{
                        stage('GCS TO BIGQUERY(avro)') {
                            steps{
                                sh '''
                                    export SKIP_BUILD=true
                                    
                                    cd java
                                    
                                    bin/start.sh \
                                    -- --template GCSTOBIGQUERY \
                                    --templateProperty project.id=$GCP_PROJECT \
                                    --templateProperty gcs.bigquery.input.location="gs://dataproc-templates/integration-testing/gcstobigquery/cities.avro" \
                                    --templateProperty gcs.bigquery.input.format=avro \
                                    --templateProperty gcs.bigquery.output.dataset="dataproc_templates" \
                                    --templateProperty gcs.bigquery.output.table="gcs_to_bq_avro" \
                                    --templateProperty gcs.bigquery.output.mode="Overwrite" \
                                    --templateProperty gcs.bigquery.temp.bucket.name=dataproc-templates
                                '''
                                
                                
                            
                            }
                        }
                        stage('GCS TO SPANNER') {
                            steps{

                            sh '''
                                
                                export SKIP_BUILD=true

                                cd java
                                
                                bin/start.sh \
                                    -- --template GCSTOSPANNER \
                                    --templateProperty project.id=$GCP_PROJECT \
                                    --templateProperty gcs.spanner.input.format=avro \
                                    --templateProperty gcs.spanner.input.location=gs://dataproc-templates/data/avro/empavro \
                                    --templateProperty gcs.spanner.output.instance=$ENV_TEST_SPANNER_ID \
                                    --templateProperty gcs.spanner.output.database=spark-ci-db   \
                                    --templateProperty gcs.spanner.output.table=badges \
                                    --templateProperty gcs.spanner.output.saveMode=Overwrite \
                                    --templateProperty gcs.spanner.output.primaryKey=empno
                            '''
                            
                                
                            }
                        }
                        stage('SPANNER TO GCS'){
                            steps {
                                sh '''

                                    export SKIP_BUILD=true
                                    
                                    cd java
                                    
                                    bin/start.sh \
                                    -- --template SPANNERTOGCS \
                                    --templateProperty project.id=$GCP_PROJECT \
                                    --templateProperty spanner.gcs.input.spanner.id=$ENV_TEST_SPANNER_ID \
                                    --templateProperty spanner.gcs.input.database.id=spark-ci-db \
                                    --templateProperty "spanner.gcs.input.table.id=(select id,name from badges2 where name = 'Teacher' limit 10000)" \
                                    --templateProperty spanner.gcs.output.gcs.path=dataproc-templates/integration-testing/output/SPANNERTOGCS/parquet \
                                    --templateProperty spanner.gcs.output.gcs.saveMode=Overwrite \
                                    --templateProperty spanner.gcs.output.gcs.format=parquet
                                '''
                            }
                        }
                        stage('HIVE TO BIGQUERY'){
                            steps {
                                sh '''
                                    
                                    export SKIP_BUILD=true
                                    
                                    cd java
                                    
                                    bin/start.sh \
                                    --properties=spark.hadoop.hive.metastore.uris=$ENV_TEST_HIVE_METASTORE_URIS \
                                    -- --template HIVETOBIGQUERY \
                                    --templateProperty hivetobq.bigquery.location=$GCP_PROJECT.dataproc_templates.test \
                                    --templateProperty hivetobq.sql="select * from default.employee" \
                                    --templateProperty hivetobq.write.mode=Overwrite \
                                    --templateProperty hivetobq.temp.gcs.bucket=dataproc-templates/integration-testing/output/HIVETOBIGQUERY
                                '''
                            }
                        }
                    }
                }


            stage('Parallel Execution 2'){
                parallel{
                        stage('GCS TO JDBC') {
                            steps{
                            sh '''
                                export JARS=gs://dataproc-templates/jars/mysql-connector-java-8.0.29.jar
                                export SKIP_BUILD=true

                                cd java
                                
                                bin/start.sh \
                                    -- --template GCSTOJDBC \
                                    --templateProperty project.id=$GCP_PROJECT \
                                    --templateProperty gcs.jdbc.input.location=gs://dataproc-templates/data/avro/empavro \
                                    --templateProperty gcs.jdbc.input.format=avro \
                                    --templateProperty gcs.jdbc.output.table=avrodemo \
                                    --templateProperty gcs.jdbc.output.saveMode=Overwrite   \
                                    --templateProperty gcs.jdbc.output.url="$TEST_JDBC_URL" \
                                    --templateProperty gcs.jdbc.output.driver='com.mysql.jdbc.Driver'
                            '''
                                
                            }
                        }
                        stage('PUBSUB TO GCS') {
                            steps{
                                sh '''
                
                                    export SKIP_BUILD=true
                                    
                                    cd java
                                    
                                    bin/start.sh \
                                    -- --template PUBSUBTOGCS \
                                    --templateProperty pubsubtogcs.input.project.id=$GCP_PROJECT \
                                    --templateProperty pubsubtogcs.input.subscription=pubsubtogcsv3-sub \
                                    --templateProperty pubsubtogcs.gcs.output.project.id=$GCP_PROJECT \
                                    --templateProperty pubsubtogcs.gcs.bucket.name=pubsubtogcs_dev \
                                    --templateProperty pubsubtogcs.gcs.output.data.format=JSON \
                                    --templateProperty pubsubtogcs.batch.size=50
                                ''' 
                            
                            }
                        }
                        stage('JDBC TO GCS (csv)'){
                            steps {
                                sh '''
                                    
                                    export JARS=gs://dataproc-templates/jars/mysql-connector-java.jar
                                    export SKIP_BUILD=true
                                    
                                    cd java
                                    
                                    bin/start.sh \
                                    -- --template JDBCTOGCS \
                                    --templateProperty project.id=$GCP_PROJECT \
                                    --templateProperty jdbctogcs.jdbc.url="$TEST_JDBC_URL" \
                                    --templateProperty jdbctogcs.jdbc.driver.class.name=com.mysql.jdbc.Driver \
                                    --templateProperty jdbctogcs.output.location=gs://dataproc-templates/integration-testing/output/JDBCTOGCS/csv \
                                    --templateProperty jdbctogcs.output.format=csv \
                                    --templateProperty jdbctogcs.write.mode=overwrite \
                                    --templateProperty jdbctogcs.sql="select * from test.employee" 
                                '''
                            }
                        }
                        stage('JDBC TO GCS (avro)'){
                            steps {
                                sh '''
                                    
                                    export JARS=gs://dataproc-templates/jars/mysql-connector-java.jar
                                    export SKIP_BUILD=true
                                    
                                    cd java
                                    
                                    bin/start.sh \
                                    -- --template JDBCTOGCS \
                                    --templateProperty project.id=$GCP_PROJECT \
                                    --templateProperty jdbctogcs.jdbc.url="$TEST_JDBC_URL" \
                                    --templateProperty jdbctogcs.jdbc.driver.class.name=com.mysql.jdbc.Driver \
                                    --templateProperty jdbctogcs.output.location=gs://dataproc-templates/integration-testing/output/JDBCTOGCS/avro \
                                    --templateProperty jdbctogcs.output.format=avro \
                                    --templateProperty jdbctogcs.write.mode=overwrite \
                                    --templateProperty jdbctogcs.sql="select * from test.employee" 
                                '''
                            }
                        }
                    }
                }

            stage('Parallel Execution 3'){
                parallel{
                        stage('Hive TO GCS'){
                            steps {
                                sh '''
                                    
                                    export SKIP_BUILD=true
                                    
                                    cd java
                                    
                                    bin/start.sh \
                                    --properties=spark.hadoop.hive.metastore.uris=$ENV_TEST_HIVE_METASTORE_URIS \
                                    -- --template HIVETOGCS \
                                    --templateProperty hive.input.table=employee \
                                    --templateProperty hive.input.db=default \
                                    --templateProperty hive.gcs.output.path=gs://dataproc-templates/integration-testing/output/HIVETOGCS
                                '''
                            }
                        }
                    stage('KAFKA TO BQ'){
                            steps {
                                sh '''                                

                                    export SKIP_BUILD=true
                                    
                                    cd java
                                    
                                    bin/start.sh \
                                    -- \
                                    --template KAFKATOBQ \
                                    --templateProperty project.id=$GCP_PROJECT \
                                    --templateProperty kafka.bq.checkpoint.location=gs://dataproc-templates/integration-testing/checkpoint/KAFKATOBQ \
                                    --templateProperty kafka.bq.bootstrap.servers=$ENV_TEST_KAFKA_BOOTSTRAP_SERVERS \
                                    --templateProperty kafka.bq.topic=integration-test \
                                    --templateProperty kafka.bq.dataset=kafkatobq \
                                    --templateProperty kafka.bq.table=integration-test \
                                    --templateProperty kafka.bq.temp.gcs.bucket=dataproc-templates-kafkatobq \
                                    --templateProperty kafka.bq.await.termination.timeout=60000
                                '''
                            }
                        }
                        stage('GCS TO GCS (avro)'){
                            steps {
                                sh '''
                                    
                                    export JARS=gs://dataproc-templates/jars/mysql-connector-java.jar
                                    export SKIP_BUILD=true
                                    
                                    cd java
                                    
                                    bin/start.sh \
                                    -- --template GCSTOGCS \
                                    --templateProperty project.id=$GCP_PROJECT \
                                    --templateProperty gcs.gcs.input.location=gs://dataproc-templates/data/avro/empavro \
                                    --templateProperty gcs.gcs.input.format=avro \
                                    --templateProperty gcs.gcs.output.location=gs://dataproc-templates/integration-testing/output/GCSTOGCS/avro \
                                    --templateProperty gcs.gcs.output.format=csv \
                                    --templateProperty gcs.gcs.write.mode=overwrite \
                                    --templateProperty gcs.gcs.temp.table=dataset \
                                    --templateProperty gcs.gcs.temp.query='select * from global_temp.dataset where sal>1500'
                                '''
                            }
                        }
                        stage('PUBSUB TO BQ'){
                            steps {
                                sh '''                                
                                    export SKIP_BUILD=true
                                    
                                    cd java
                                    
                                    bin/start.sh \
                                    -- --template PUBSUBTOBQ \
                                    --templateProperty pubsub.input.subscription=test-subscriber-pubsub-bq \
                                    --templateProperty pubsub.input.project.id=$GCP_PROJECT \
                                    --templateProperty pubsub.bq.output.project.id=$GCP_PROJECT \
                                    --templateProperty pubsub.bq.output.dataset=dataproc_templates \
                                    --templateProperty pubsub.bq.output.table=pubsubtobq
                                '''
                            }
                        }
                    }
                }

            stage('Parallel Execution 4'){
                parallel{
                        stage('JDBC TO SPANNER'){
                            steps {
                                sh '''
        
                                    export JARS=gs://dataproc-templates/jars/mysql-connector-java.jar
                                    export SKIP_BUILD=true
                                    
                                    cd java
                                    
                                    bin/start.sh \
                                    -- --template JDBCTOSPANNER \
                                    --templateProperty project.id=$GCP_PROJECT \
                                    --templateProperty jdbctospanner.jdbc.url="$TEST_JDBC_URL" \
                                    --templateProperty jdbctospanner.jdbc.driver.class.name=com.mysql.jdbc.Driver \
                                    --templateProperty jdbctospanner.sql="select * from test.employee" \
                                    --templateProperty jdbctospanner.output.instance=$ENV_TEST_SPANNER_ID \
                                    --templateProperty jdbctospanner.output.database=spark-ci-db \
                                    --templateProperty jdbctospanner.output.table=employee \
                                    --templateProperty jdbctospanner.output.saveMode=Overwrite \
                                    --templateProperty jdbctospanner.output.primaryKey='empno'
                                '''
                            }
                        }
                        stage('CASSANDRA TO GCS'){
                            steps {
                                sh '''
                                    
                                    export SKIP_BUILD=true
                                    
                                    cd java
                                    
                                    bin/start.sh \
                                    -- --template CASSANDRATOGCS \
                                    --templateProperty project.id=$GCP_PROJECT \
                                    --templateProperty cassandratogcs.input.keyspace=testkeyspace \
                                    --templateProperty cassandratogcs.input.table=emp \
                                    --templateProperty cassandratogcs.input.host=$ENV_TEST_CASSANDRA_HOST \
                                    --templateProperty cassandratogcs.output.format=csv \
                                    --templateProperty cassandratogcs.output.savemode=Overwrite \
                                    --templateProperty cassandratogcs.output.path=gs://dataproc-templates/integration-testing/output/CASSANDRATOGCS/csv
                                '''
                            }
                        }
                        stage('CASSANDRA TO BigQuery'){
                            steps {
                                sh '''
                                    
                                    export SKIP_BUILD=true
                                    
                                    cd java
                                    
                                    bin/start.sh \
                                    -- --template CASSANDRATOBQ \
                                    --templateProperty project.id=$GCP_PROJECT \
                                    --templateProperty cassandratobq.input.keyspace=testkeyspace \
                                    --templateProperty cassandratobq.input.table=emp \
                                    --templateProperty cassandratobq.input.host=$ENV_TEST_CASSANDRA_HOST \
                                    --templateProperty cassandratobq.bigquery.location=dataproc_templates.cassandra_bq_emp_table \
                                    --templateProperty cassandratobq.output.mode=Overwrite \
                                    --templateProperty cassandratobq.temp.gcs.location=temp-bucket-for-files
                                '''
                            }
                        }
                        stage('DATAPLEX GCS TO BIGQUERY'){
                            steps {
                                sh '''
                                    
                                    export SKIP_BUILD=true
                                    
                                    cd java
                                    
                                    bin/start.sh \
                                    -- --template DATAPLEXGCSTOBQ \
                                    --templateProperty=project.id=$GCP_PROJECT \
                                    --templateProperty=dataplex.gcs.bq.target.entity=projects/$GCP_PROJECT/locations/us-west1/lakes/dataproc-templates-test-lake/zones/dataplex-gcs-to-bq/entities/dataplex_gcs_to_bq \
                                    --templateProperty=gcs.bigquery.temp.bucket.name=dataplex-gcs-to-bq \
                                    --templateProperty=dataplex.gcs.bq.save.mode=overwrite \
                                    --templateProperty=dataplex.gcs.bq.incremental.partition.copy=no \
                                    --dataplexEntity=projects/$GCP_PROJECT/locations/us-west1/lakes/dataproc-templates-test-lake/zones/dataplex-gcs-to-bq/entities/trips_parquet
                                '''
                            }
                        }
                    }
                }
            stage('Parallel Execution 5'){
                parallel{
                    stage('KAFKA TO GCS'){
                        steps {
                            sh '''
                                export SKIP_BUILD=true
                                    
                                cd java

                                bin/start.sh \
                                -- --template KAFKATOGCS \
                                --templateProperty project.id=$GCP_PROJECT \
                                --templateProperty kafka.gcs.output.location=gs://dataproc-templates/integration-testing/output/KAFKATOGCS/csv \
                                --templateProperty kafka.bootstrap.servers=$ENV_TEST_KAFKA_BOOTSTRAP_SERVERS \
                                --templateProperty kafka.topic=integration-test \
                                --templateProperty kafka.starting.offset=earliest \
                                --templateProperty kafka.gcs.output.format=csv \
                                --templateProperty kafka.message.format=bytes \
                                --templateProperty kafka.gcs.await.termination.timeout.ms=60000
                            '''
                        }
                    }
                    stage('HBASE TO GCS (Manual)') {
                        steps{
                            
                            sh '''
                                export SKIP_BUILD=true
                                
                                cd java
                                
                                export CATALOG='{"table":{"namespace":"default","name":"my_table"},"rowkey":"key","columns":{"key":{"cf":"rowkey","col":"key","type":"string"},"name":{"cf":"cf","col":"name","type":"string"}}}'
                                export JARS="gs://deps-dataproc-template/hbase-shaded-mapreduce-2.4.12.jar,gs://deps-dataproc-template/hbase-client-2.4.12.jar,gs://deps-dataproc-template/htrace-core4-4.2.0-incubating.jar,file:///usr/lib/spark/external/hbase-spark-protocol-shaded.jar,file:///usr/lib/spark/external/hbase-spark.jar"
                                
                                bin/start.sh \
                                --container-image=gcr.io/$GCP_PROJECT/hbase-to-gcs:1.0.0 \
                                --properties='spark.dataproc.driverEnv.SPARK_EXTRA_CLASSPATH=/etc/hbase/conf/' \
                                -- --template=HBASETOGCS \
                                --templateProperty hbasetogcs.output.fileformat=csv \
                                --templateProperty hbasetogcs.output.savemode=overwrite \
                                --templateProperty hbasetogcs.output.path=gs://dataproc-templates/integration-testing/output/HBASETOGCS_manual/csv  \
                                --templateProperty hbasetogcs.table.catalog=$CATALOG
                                '''
                        }
                    }
                    stage('HBASE TO GCS (Automated)') {
                        steps{
                            
                            sh '''
                            
                                gsutil cp gs://python-dataproc-templates/surjitsh/hbase-site.xml .
                                gcloud auth configure-docker
                                export CATALOG='{"table":{"namespace":"default","name":"my_table"},"rowkey":"key","columns":{"key":{"cf":"rowkey","col":"key","type":"string"},"name":{"cf":"cf","col":"name","type":"string"}}}'
                                export IMAGE_NAME_VERSION=hbase-to-gcs-java-automated:1.0.0
                                export HBASE_SITE_PATH=../hbase-site.xml
                                export IMAGE=gcr.io/${GCP_PROJECT}/${IMAGE_NAME_VERSION}
                                export SKIP_IMAGE_BUILD=TRUE
                                
                                cd java
                                
                                bin/start.sh \
                                --container-image=$IMAGE \
                                --properties='spark.dataproc.driverEnv.SPARK_EXTRA_CLASSPATH=/etc/hbase/conf/'  \
                                -- --template HBASETOGCS \
                                --templateProperty hbasetogcs.output.fileformat=csv \
                                --templateProperty hbasetogcs.output.savemode=overwrite \
                                --templateProperty hbasetogcs.output.path=gs://dataproc-templates/integration-testing/output/HBASETOGCS_automated/csv  \
                                --templateProperty hbasetogcs.table.catalog=$CATALOG
                                
                                '''
                        }
                    }
                        stage('GCS TO GCS (csv)'){
                            steps {
                                sh '''
                                    
                                    export SKIP_BUILD=true
                                    
                                    cd java
                                    
                                    bin/start.sh \
                                    -- --template GCSTOGCS \
                                    --templateProperty project.id=$GCP_PROJECT \
                                    --templateProperty gcs.gcs.input.location=gs://dataproc-templates/integration-testing/gcstogcs/csvtoavro/csv/cities.csv \
                                    --templateProperty gcs.gcs.input.format=csv \
                                    --templateProperty gcs.gcs.output.location=gs://dataproc-templates/integration-testing/output/GCSTOGCS/avro \
                                    --templateProperty gcs.gcs.output.format=avro \
                                    --templateProperty gcs.gcs.write.mode=overwrite
                                '''
                            }
                        }
                }
            }
            stage('Parallel Execution 6'){
                parallel{
                    stage('GCS TO BIGTABLE'){
                        steps {
                            sh '''  
                                export SKIP_BUILD=true

                                cd java

                                bin/start.sh \
                                -- --template GCSTOBIGTABLE \
                                --templateProperty project.id=$GCP_PROJECT \
                                --templateProperty gcs.bigtable.input.location=gs://dataproc-templates/data/csv/GCSToBigTable_cities.csv \
                                --templateProperty gcs.bigtable.input.format=csv \
                                --templateProperty gcs.bigtable.output.instance.id=$ENV_TEST_BIGTABLE_INSTANCE \
                                --templateProperty gcs.bigtable.output.project.id=$GCP_PROJECT \
                                --templateProperty gcs.bigtable.table.name=test \
                                --templateProperty gcs.bigtable.column.family=Name
                            '''
                        }
                    }
                    stage('SPANNER TO GCS (csv)'){
                        steps {
                            sh '''
                                export SKIP_BUILD=true
                                    
                                cd java

                                bin/start.sh \
                                -- --template SPANNERTOGCS \
                                --templateProperty project.id=$GCP_PROJECT \
                                --templateProperty spanner.gcs.input.spanner.id=$ENV_TEST_SPANNER_ID \
                                --templateProperty spanner.gcs.input.database.id=test-db \
                                --templateProperty spanner.gcs.input.table.id=shakespeare \
                                --templateProperty spanner.gcs.output.gcs.path=gs://dataproc-templates/integration-testing/output/SPANNERTOGCS/csv \
                                --templateProperty spanner.gcs.output.gcs.saveMode=Overwrite \
                                --templateProperty spanner.gcs.output.gcs.format=csv
                            '''
                        }
                    }
                    stage('SPANNER TO GCS (avro)'){
                        steps {
                            sh '''
                                export SKIP_BUILD=true
                                    
                                cd java

                                bin/start.sh \
                                -- --template SPANNERTOGCS \
                                --templateProperty project.id=$GCP_PROJECT \
                                --templateProperty spanner.gcs.input.spanner.id=$ENV_TEST_SPANNER_ID \
                                --templateProperty spanner.gcs.input.database.id=test-db \
                                --templateProperty spanner.gcs.input.table.id=shakespeare \
                                --templateProperty spanner.gcs.output.gcs.path=gs://dataproc-templates/integration-testing/output/SPANNERTOGCS/avro \
                                --templateProperty spanner.gcs.output.gcs.saveMode=Overwrite \
                                --templateProperty spanner.gcs.output.gcs.format=avro
                            '''
                        }
                    }
                        stage('GCS TO BIGQUERY(csv)') {
                            steps{
                                sh '''
                                    export SKIP_BUILD=true
                                    
                                    cd java
                                    
                                    bin/start.sh \
                                    -- --template GCSTOBIGQUERY \
                                    --templateProperty project.id=$GCP_PROJECT \
                                    --templateProperty gcs.bigquery.input.location=gs://dataproc-templates/integration-testing/gcstobigquery/cities.csv \
                                    --templateProperty gcs.bigquery.input.format=csv \
                                    --templateProperty gcs.bigquery.output.dataset=dataproc_templates \
                                    --templateProperty gcs.bigquery.output.table=gcs_bq_cities \
                                    --templateProperty gcs.bigquery.temp.bucket.name=dataproc-templates'''
                                
                                
                            
                            }
                        }
                }
            }
            stage('Parallel Execution 7'){
                parallel{
                    stage('Cassandra to GCS (avro)'){
                        steps {
                            sh '''
                                export SKIP_BUILD=true
                                    
                                cd java

                                bin/start.sh \
                                    -- --template CASSANDRATOGCS \
                                    --templateProperty project.id=$GCP_PROJECT \
                                    --templateProperty cassandratogcs.input.keyspace=testkeyspace \
                                    --templateProperty cassandratogcs.input.table=emp \
                                    --templateProperty cassandratogcs.input.host=$ENV_TEST_CASSANDRA_HOST \
                                    --templateProperty cassandratogcs.output.format=avro \
                                    --templateProperty cassandratogcs.output.savemode=Overwrite \
                                    --templateProperty cassandratogcs.output.path=gs://dataproc-templates/integration-testing/output/CASSANDRATOGCS/java_avro
                            '''
                        }
                    }
                    stage('KAFKA TO GCS (avro)'){
                        steps {
                            sh '''
                                export SKIP_BUILD=true
                                    
                                cd java

                                bin/start.sh \
                                -- --template KAFKATOGCS \
                                --templateProperty project.id=$GCP_PROJECT \
                                --templateProperty kafka.gcs.output.location=gs://dataproc-templates/integration-testing/output/KAFKATOGCS/avro \
                                --templateProperty kafka.bootstrap.servers=$ENV_TEST_KAFKA_BOOTSTRAP_SERVERS \
                                --templateProperty kafka.topic=integration-test \
                                --templateProperty kafka.starting.offset=earliest \
                                --templateProperty kafka.gcs.output.format=avro \
                                --templateProperty kafka.message.format=bytes \
                                --templateProperty kafka.gcs.await.termination.timeout.ms=60000
                            '''
                        }
                    }
                    stage('BIGQUERY TO GCS (avro)'){
                        steps {
                            sh '''
                                export SKIP_BUILD=true
                                    
                                cd java
                                
                                export JARS=gs://spark-lib/bigquery/spark-bigquery-latest_2.12.jar

                                bin/start.sh \
                                -- --template=BIGQUERYTOGCS \
                                --templateProperty project.id=$GCP_PROJECT \
                                --templateProperty bigquery.gcs.input.table=$GCP_PROJECT:dataproc_templates.emp_table \
                                --templateProperty bigquery.gcs.output.format=avro \
                                --templateProperty bigquery.gcs.output.mode=Overwrite \
                                --templateProperty bigquery.gcs.output.location=gs://dataproc-templates/integration-testing/output/BIGQUERYTOGCS/avro
                            '''
                        }
                    }
                    stage('TEXT TO BIGQUERY'){
                        steps {
                            sh '''
                                export SKIP_BUILD=true
                                    
                                cd java

                                bin/start.sh \
                                -- --template TEXTTOBIGQUERY \
                                --templateProperty project.id=$GCP_PROJECT \
                                --templateProperty text.bigquery.input.location=gs://dataproc-templates/data/deflate \
                                --templateProperty text.bigquery.input.compression=deflate \
                                --templateProperty text.bigquery.input.delimiter=, \
                                --templateProperty text.bigquery.output.dataset=dataproc_templates \
                                --templateProperty text.bigquery.output.table=texttobigquery \
                                --templateProperty text.bigquery.output.mode=Overwrite \
                                --templateProperty text.bigquery.temp.bucket=dataproc-templates/texttobigquery
                            '''
                        }
                    }
                }
            }
            stage('Parallel Execution 8'){
                parallel{
                    stage('BIGQUERY TO GCS (csv)'){
                        steps {
                            sh '''
                                export SKIP_BUILD=true
                                    
                                cd java

                                bin/start.sh \
                                -- --template BIGQUERYTOGCS \
                                --templateProperty bigquery.gcs.input.table="dataproc_templates.bqtogcs" \
                                --templateProperty bigquery.gcs.output.format="csv" \
                                --templateProperty bigquery.gcs.output.mode="Overwrite" \
                                --templateProperty bigquery.gcs.output.location="gs://dataproc-templates/integration-testing/output/BIGQUERYTOGCS/csv/"
                            '''
                        }
                    }
                    stage('HBASE TO GCS (Manual)(avro)') {
                        steps{
                            
                            sh '''
                                export SKIP_BUILD=true
                                
                                cd java
                                
                                export CATALOG='{"table":{"namespace":"default","name":"my_table"},"rowkey":"key","columns":{"key":{"cf":"rowkey","col":"key","type":"string"},"name":{"cf":"cf","col":"name","type":"string"}}}'
                                export JARS="gs://deps-dataproc-template/hbase-shaded-mapreduce-2.4.12.jar,gs://deps-dataproc-template/hbase-client-2.4.12.jar,gs://deps-dataproc-template/htrace-core4-4.2.0-incubating.jar,file:///usr/lib/spark/external/hbase-spark-protocol-shaded.jar,file:///usr/lib/spark/external/hbase-spark.jar"
                                
                                bin/start.sh \
                                --container-image=gcr.io/$GCP_PROJECT/hbase-to-gcs:1.0.0 \
                                --properties='spark.dataproc.driverEnv.SPARK_EXTRA_CLASSPATH=/etc/hbase/conf/' \
                                -- --template=HBASETOGCS \
                                --templateProperty hbasetogcs.output.fileformat=avro \
                                --templateProperty hbasetogcs.output.savemode=overwrite \
                                --templateProperty hbasetogcs.output.path=gs://dataproc-templates/integration-testing/output/HBASETOGCS_manual/avro  \
                                --templateProperty hbasetogcs.table.catalog=$CATALOG
                                '''
                        }
                    }
                    stage('HBASE TO GCS (Automated)(avro)') {
                        steps{
                            
                            sh '''
                            
                                gsutil cp gs://python-dataproc-templates/surjitsh/hbase-site.xml .
                                gcloud auth configure-docker
                                export CATALOG='{"table":{"namespace":"default","name":"my_table"},"rowkey":"key","columns":{"key":{"cf":"rowkey","col":"key","type":"string"},"name":{"cf":"cf","col":"name","type":"string"}}}'
                                export IMAGE_NAME_VERSION=hbase-to-gcs-java-automated:1.0.0
                                export HBASE_SITE_PATH=../hbase-site.xml
                                export IMAGE=gcr.io/${GCP_PROJECT}/${IMAGE_NAME_VERSION}
                                export SKIP_IMAGE_BUILD=TRUE
                                
                                cd java
                                
                                bin/start.sh \
                                --container-image=$IMAGE \
                                --properties='spark.dataproc.driverEnv.SPARK_EXTRA_CLASSPATH=/etc/hbase/conf/'  \
                                -- --template HBASETOGCS \
                                --templateProperty hbasetogcs.output.fileformat=avro \
                                --templateProperty hbasetogcs.output.savemode=overwrite \
                                --templateProperty hbasetogcs.output.path=gs://dataproc-templates/integration-testing/output/HBASETOGCS_automated/avro  \
                                --templateProperty hbasetogcs.table.catalog=$CATALOG
                                
                                '''
                        }
                    }
<<<<<<< HEAD
                    stage('GCS TO Mongo') {
                        steps{
                            sh '''

                                export SKIP_IMAGE_BUILD=TRUE
                                export JARS="gs://dataproc-templates/jars/mongo-java-driver-3.9.1.jar,gs://dataproc-templates/jars/mongo-spark-connector_2.12-2.4.0.jar"

                                cd java

                                bin/start.sh \
                                -- —template GCSTOMONGO \
                                --templateProperty gcs.mongodb.input.format=avro \
                                --templateProperty gcs.mongodb.input.location=gs://dataproc-templates/data/avro/empavro \
                                --templateProperty gcs.mongodb.output.uri="$ENV_TEST_MONGO_DB_URI" \
                                --templateProperty gcs.mongodb.output.database=demo \
                                --templateProperty gcs.mongodb.output.collection=test \
                                --templateProperty gcs.mongo.output.mode=overwrite

                                '''
=======
                    stage('JDBC To JDBC'){
                        steps {
                            sh '''
                                export JARS=gs://dataproc-templates/jars/mysql-connector-java.jar
                                export SKIP_BUILD=true
                                    
                                cd java

                                bin/start.sh \
                                -- --template JDBCTOJDBC \
                                --templateProperty jdbctojdbc.input.url="$TEST_JDBC_URL" \
                                --templateProperty jdbctojdbc.input.driver="com.mysql.cj.jdbc.Driver" \
                                --templateProperty jdbctojdbc.input.table="employee" \
                                --templateProperty jdbctojdbc.output.url="$TEST_JDBC_URL" \
                                --templateProperty jdbctojdbc.output.driver="com.mysql.cj.jdbc.Driver" \
                                --templateProperty jdbctojdbc.output.table="employee_output" \
                                --templateProperty jdbctojdbc.output.mode="Overwrite" 
                            '''
>>>>>>> a5ccb761
                        }
                    }
                }
            }
            
        }
    post {
        always{
            script {
                if( env.GIT_BRANCH_LOCAL == 'main' ){
                    googlechatnotification url: DATAPROC_TELEPORT_WEBHOOK_URL,
    				message: 'Jenkins: ${JOB_NAME}\nBuild status is ${BUILD_STATUS}\nSee ${BUILD_URL}\n',
    				notifyFailure: 'true',
    				notifyAborted: 'true',
    				notifyUnstable: 'true',
    				notifyNotBuilt: 'true',
    				notifyBackToNormal: 'true'
                }
            }
        }
    }
}<|MERGE_RESOLUTION|>--- conflicted
+++ resolved
@@ -725,27 +725,6 @@
                                 '''
                         }
                     }
-<<<<<<< HEAD
-                    stage('GCS TO Mongo') {
-                        steps{
-                            sh '''
-
-                                export SKIP_IMAGE_BUILD=TRUE
-                                export JARS="gs://dataproc-templates/jars/mongo-java-driver-3.9.1.jar,gs://dataproc-templates/jars/mongo-spark-connector_2.12-2.4.0.jar"
-
-                                cd java
-
-                                bin/start.sh \
-                                -- —template GCSTOMONGO \
-                                --templateProperty gcs.mongodb.input.format=avro \
-                                --templateProperty gcs.mongodb.input.location=gs://dataproc-templates/data/avro/empavro \
-                                --templateProperty gcs.mongodb.output.uri="$ENV_TEST_MONGO_DB_URI" \
-                                --templateProperty gcs.mongodb.output.database=demo \
-                                --templateProperty gcs.mongodb.output.collection=test \
-                                --templateProperty gcs.mongo.output.mode=overwrite
-
-                                '''
-=======
                     stage('JDBC To JDBC'){
                         steps {
                             sh '''
@@ -764,7 +743,28 @@
                                 --templateProperty jdbctojdbc.output.table="employee_output" \
                                 --templateProperty jdbctojdbc.output.mode="Overwrite" 
                             '''
->>>>>>> a5ccb761
+
+                        }
+                    }
+                    stage('GCS TO Mongo') {
+                        steps{
+                            sh '''
+
+                                export SKIP_IMAGE_BUILD=TRUE
+                                export JARS="gs://dataproc-templates/jars/mongo-java-driver-3.9.1.jar,gs://dataproc-templates/jars/mongo-spark-connector_2.12-2.4.0.jar"
+
+                                cd java
+
+                                bin/start.sh \
+                                -- —template GCSTOMONGO \
+                                --templateProperty gcs.mongodb.input.format=avro \
+                                --templateProperty gcs.mongodb.input.location=gs://dataproc-templates/data/avro/empavro \
+                                --templateProperty gcs.mongodb.output.uri="$ENV_TEST_MONGO_DB_URI" \
+                                --templateProperty gcs.mongodb.output.database=demo \
+                                --templateProperty gcs.mongodb.output.collection=test \
+                                --templateProperty gcs.mongo.output.mode=overwrite
+
+                            '''
                         }
                     }
                 }
