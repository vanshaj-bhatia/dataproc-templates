{
 "cells": [
  {
   "cell_type": "markdown",
   "id": "1db5371a-8f16-47b7-bcc7-5af386e9b6d8",
   "metadata": {
    "pycharm": {
     "name": "#%% md\n"
    }
   },
   "source": [
    "# <center>MySQL to Cloud Spanner Migration (or Bulk Load)"
   ]
  },
  {
   "cell_type": "code",
   "execution_count": null,
   "id": "98acd907",
   "metadata": {
    "pycharm": {
     "name": "#%%\n"
    }
   },
   "outputs": [],
   "source": [
    "# Copyright 2022 Google LLC\n",
    "#\n",
    "# Licensed under the Apache License, Version 2.0 (the \"License\");\n",
    "# you may not use this file except in compliance with the License.\n",
    "# You may obtain a copy of the License at\n",
    "#\n",
    "#     https://www.apache.org/licenses/LICENSE-2.0\n",
    "#\n",
    "# Unless required by applicable law or agreed to in writing, software\n",
    "# distributed under the License is distributed on an \"AS IS\" BASIS,\n",
    "# WITHOUT WARRANTIES OR CONDITIONS OF ANY KIND, either express or implied.\n",
    "# See the License for the specific language governing permissions and\n",
    "# limitations under the License."
   ]
  },
  {
   "cell_type": "markdown",
   "id": "dd944742",
   "metadata": {
    "pycharm": {
     "name": "#%% md\n"
    }
   },
   "source": [
    "#### References\n",
    "\n",
    "- [DataprocPySparkBatchOp reference](https://google-cloud-pipeline-components.readthedocs.io/en/google-cloud-pipeline-components-1.0.0/google_cloud_pipeline_components.experimental.dataproc.html)\n",
    "- [Kubeflow SDK Overview](https://www.kubeflow.org/docs/components/pipelines/sdk/sdk-overview/)\n",
    "- [Dataproc Serverless in Vertex AI Pipelines tutorial](https://github.com/GoogleCloudPlatform/vertex-ai-samples/blob/main/notebooks/community/ml_ops/stage3/get_started_with_dataproc_serverless_pipeline_components.ipynb)\n",
    "- [Build a Vertex AI Pipeline](https://cloud.google.com/vertex-ai/docs/pipelines/build-pipeline)\n",
    "\n",
    "This notebook is built to run a Vertex AI User-Managed Notebook using the default Compute Engine Service Account.  \n",
    "Check the Dataproc Serverless in Vertex AI Pipelines tutorial linked above to learn how to setup a different Service Account.  \n",
    "\n",
    "#### Permissions\n",
    "\n",
    "Make sure that the service account used to run the notebook has the following roles:\n",
    "\n",
    "- roles/aiplatform.serviceAgent\n",
    "- roles/aiplatform.customCodeServiceAgent\n",
    "- roles/storage.objectCreator\n",
    "- roles/storage.objectViewer\n",
    "- roles/dataproc.editor\n",
    "- roles/dataproc.worker"
   ]
  },
  {
   "cell_type": "markdown",
   "id": "7d89b301-5249-462a-97d8-986488b303fd",
   "metadata": {
    "pycharm": {
     "name": "#%% md\n"
    }
   },
   "source": [
    "## Step 1: Install Libraries\n",
    "#### Run Step 1 one time for each new notebook instance"
   ]
  },
  {
   "cell_type": "code",
   "execution_count": null,
   "id": "fef65ec2-ad6b-407f-a993-7cdf871bba11",
   "metadata": {
    "pycharm": {
     "name": "#%%\n"
    },
    "tags": []
   },
   "outputs": [],
   "source": [
    "!pip3 install pymysql SQLAlchemy\n",
    "!pip3 install --upgrade google-cloud-pipeline-components kfp --user -q\n",
    "!pip install --upgrade google-cloud-storage"
   ]
  },
  {
   "cell_type": "code",
   "execution_count": null,
   "id": "0e90943f-b965-4f7f-b631-ce62227d5e83",
   "metadata": {
    "pycharm": {
     "name": "#%%\n"
    },
    "tags": []
   },
   "outputs": [],
   "source": [
    "!sudo apt-get update -y\n",
    "!sudo apt-get install default-jdk -y\n",
    "!sudo apt-get install maven -y"
   ]
  },
  {
   "cell_type": "markdown",
   "id": "35712473-92ef-433b-9ce6-b5649357c09e",
   "metadata": {
    "pycharm": {
     "name": "#%% md\n"
    }
   },
   "source": [
    "#### Once you've installed the additional packages, you may need to restart the notebook kernel so it can find the packages.\n",
    "\n",
    "Uncomment & Run this cell if you have installed anything from above commands"
   ]
  },
  {
   "cell_type": "code",
   "execution_count": null,
   "id": "19ef1307-902e-4713-8948-b86084e19312",
   "metadata": {
    "pycharm": {
     "name": "#%%\n"
    }
   },
   "outputs": [],
   "source": [
    "# import os\n",
    "# import IPython\n",
    "# if not os.getenv(\"IS_TESTING\"):\n",
    "#     app = IPython.Application.instance()\n",
    "#     app.kernel.do_shutdown(True)"
   ]
  },
  {
   "cell_type": "markdown",
   "id": "70d01e33-9099-4d2e-b57e-575c3a998d84",
   "metadata": {
    "pycharm": {
     "name": "#%% md\n"
    }
   },
   "source": [
    "## Step 2: Import Libraries"
   ]
  },
  {
   "cell_type": "code",
   "execution_count": null,
   "id": "2703b502-1b41-44f1-bf21-41069255bc32",
   "metadata": {
    "pycharm": {
     "name": "#%%\n"
    },
    "tags": []
   },
   "outputs": [],
   "source": [
    "import sqlalchemy\n",
    "import math\n",
    "import pymysql\n",
    "import google.cloud.aiplatform as aiplatform\n",
    "from kfp import dsl\n",
    "from kfp.v2 import compiler\n",
    "from datetime import datetime\n",
    "import time\n",
    "import copy\n",
    "import json\n",
    "import pandas as pd\n",
    "from google_cloud_pipeline_components.experimental.dataproc import DataprocSparkBatchOp\n",
    "from pathlib import Path\n",
    "import os\n",
    "from sqlalchemy import text"
   ]
  },
  {
   "cell_type": "markdown",
   "id": "09c4a209-db59-42f6-bba7-30cd46b16bad",
   "metadata": {
    "pycharm": {
     "name": "#%% md\n"
    }
   },
   "source": [
    "## Step 3: Assign Parameters"
   ]
  },
  {
   "cell_type": "markdown",
   "id": "92d3fbd8-013f-45e6-b7e9-8f31a4580e91",
   "metadata": {
    "pycharm": {
     "name": "#%% md\n"
    },
    "tags": []
   },
   "source": [
    "### Step 3.1 Common Parameters\n",
    " \n",
    "- PROJECT : GCP project-id\n",
    "- REGION : GCP region (us-central1)\n",
    "- GCS_STAGING_LOCATION : GCS staging location to be used for this notebook to store artifacts \n",
    "- SUBNET : VPC subnet\n",
    "- JARS : list of jars. For this notebook mysql connector and avro jar is required in addition with the dataproc template jars\n",
    "- MAX_PARALLELISM : Parameter for number of jobs to run in parallel default value is 2"
   ]
  },
  {
   "cell_type": "code",
   "execution_count": null,
   "id": "f4bfadaf-8122-446d-91be-9603a8efcc35",
   "metadata": {
    "tags": [
     "parameters"
    ]
   },
   "outputs": [],
   "source": [
    "NOT_PARAMETERIZED = True"
   ]
  },
  {
   "cell_type": "code",
   "execution_count": null,
   "id": "bd8f6dd9-2e13-447c-b28d-10fa2321b759",
   "metadata": {
    "pycharm": {
     "name": "#%%\n"
    },
    "tags": []
   },
   "outputs": [],
   "source": [
    "if NOT_PARAMETERIZED:\n",
    "    PROJECT = \"\"\n",
    "    REGION = \"\" # eg: us-central1 (any valid GCP region)\n",
    "    GCS_STAGING_LOCATION = \"\" # eg: gs://my-staging-bucket/sub-folder\n",
    "    SUBNET = \"projects/{project}/regions/{region}/subnetworks/{subnet}\"\n",
    "    MAX_PARALLELISM = 5 # max number of tables which will migrated parallelly \n",
    "\n",
    "# Do not change this parameter unless you want to refer below JARS from new location\n",
    "JARS = [GCS_STAGING_LOCATION + \"/jars/mysql-connector-java-8.0.29.jar\",\"file:///usr/lib/spark/external/spark-avro.jar\"]"
   ]
  },
  {
   "cell_type": "markdown",
   "id": "051df2af-bd8b-47c7-8cb2-05404ca0d859",
   "metadata": {
    "pycharm": {
     "name": "#%% md\n"
    }
   },
   "source": [
    "### Step 3.2 MYSQL to Spanner Parameters\n",
    "- MYSQL_HOST : MYSQL instance ip address\n",
    "- MYSQL_PORT : MySQL instance port\n",
    "- MYSQL_USERNAME : MYSQL username\n",
    "- MYSQL_PASSWORD : MYSQL password\n",
    "- MYSQL_DATABASE : name of database that you want to migrate\n",
    "- MYSQLTABLE_LIST : list of tables you want to migrate eg: ['table1','table2'] else provide an empty list for migration whole database eg : [] \n",
    "- MYSQL_OUTPUT_SPANNER_MODE : output mode for MYSQL data one of (overwrite|append). Use append if schema already exists in Spanner\n",
    "- SPANNER_INSTANCE : cloud spanner instance name\n",
    "- SPANNER_DATABASE : cloud spanner database name\n",
    "\n",
    "Spanner requires primary key for each table\n",
    "- SPANNER_TABLE_PRIMARY_KEYS : provide dictionary of format {\"table_name\":\"primary_key\"} for tables which do not have primary key in MYSQL"
   ]
  },
  {
   "cell_type": "code",
   "execution_count": null,
   "id": "71dd2824-e9a0-4ceb-a3c9-32f79973432a",
   "metadata": {
    "pycharm": {
     "name": "#%%\n"
    },
    "tags": []
   },
   "outputs": [],
   "source": [
    "if NOT_PARAMETERIZED:\n",
    "    MYSQL_HOST = \"\"\n",
    "    MYSQL_PORT = \"3306\"\n",
    "    MYSQL_USERNAME = \"\"\n",
    "    MYSQL_PASSWORD = \"\"\n",
    "    MYSQL_DATABASE = \"\"\n",
    "    MYSQLTABLE_LIST = [] # leave list empty for migrating complete database else provide tables as ['table1','table2']\n",
    "    MYSQL_OUTPUT_SPANNER_MODE = \"overwrite\" # one of overwrite|append (Use append when schema already exists in Spanner)\n",
    "    SPANNER_INSTANCE = \"\"\n",
    "    SPANNER_DATABASE = \"\"\n",
    "    SPANNER_TABLE_PRIMARY_KEYS = {} # provide table & pk column which do not have PK in MYSQL {\"table_name\":\"primary_key\"}"
   ]
  },
  {
   "cell_type": "markdown",
   "id": "166b1536-d58e-423b-b3c2-cc0c171d275e",
   "metadata": {
    "pycharm": {
     "name": "#%% md\n"
    }
   },
   "source": [
    "### Step 3.3 Notebook Configuration Parameters\n",
    "Below variables shoulld not be changed unless required"
   ]
  },
  {
   "cell_type": "code",
   "execution_count": null,
   "id": "367f66b6",
   "metadata": {
    "pycharm": {
     "name": "#%%\n"
    }
   },
   "outputs": [],
   "source": [
    "cur_path = Path(os.getcwd())\n",
    "WORKING_DIRECTORY = os.path.join(cur_path.parent.parent ,'java')\n",
    "\n",
    "# If the above code doesn't fetches the correct path please\n",
    "# provide complete path to python folder in your dataproc \n",
    "# template repo which you cloned \n",
    "\n",
    "# WORKING_DIRECTORY = \"/home/jupyter/dataproc-templates/python/\"\n",
    "print(WORKING_DIRECTORY)"
   ]
  },
  {
   "cell_type": "code",
   "execution_count": null,
   "id": "c6f0f037-e888-4479-a143-f06a39bd5cc1",
   "metadata": {
    "pycharm": {
     "name": "#%%\n"
    },
    "tags": []
   },
   "outputs": [],
   "source": [
    "PYMYSQL_DRIVER = \"mysql+pymysql\"\n",
    "JDBC_DRIVER = \"com.mysql.cj.jdbc.Driver\"\n",
    "JDBC_URL = \"jdbc:mysql://{}:{}/{}?user={}&password={}\".format(MYSQL_HOST,MYSQL_PORT,MYSQL_DATABASE,MYSQL_USERNAME,MYSQL_PASSWORD)\n",
    "MAIN_CLASS = \"com.google.cloud.dataproc.templates.main.DataProcTemplate\"\n",
    "JAR_FILE = \"dataproc-templates-1.0-SNAPSHOT.jar\"\n",
<<<<<<< HEAD
    "GRPC_JAR_PATH = \"./grpc_lb/io/grpc/grpc-grpclb/1.48.1\"\n",
    "GRPC_JAR = \"grpc-grpclb-1.48.1.jar\"\n",
=======
>>>>>>> 2c6a0447
    "LOG4J_PROPERTIES_PATH = \"./src/test/resources\"\n",
    "LOG4J_PROPERTIES = \"log4j-spark-driver-template.properties\"\n",
    "PIPELINE_ROOT = GCS_STAGING_LOCATION + \"/pipeline_root/dataproc_pyspark\"\n",
    "\n",
    "# Adding dataproc template JAR\n",
    "JARS.append(GCS_STAGING_LOCATION + \"/\" + JAR_FILE)"
   ]
  },
  {
   "cell_type": "markdown",
   "id": "115c062b-5a91-4372-b440-5c37a12fbf87",
   "metadata": {
    "pycharm": {
     "name": "#%% md\n"
    }
   },
   "source": [
    "## Step 4: Generate MySQL Table List\n",
    "This step creates list of tables for migration. If MYSQLTABLE_LIST is kept empty all the tables in the MYSQL_DATABASE are listed for migration otherwise the provided list is used"
   ]
  },
  {
   "cell_type": "code",
   "execution_count": null,
   "id": "d0e362ac-30cd-4857-9e2a-0e9eb926e627",
   "metadata": {
    "pycharm": {
     "name": "#%%\n"
    },
    "tags": []
   },
   "outputs": [],
   "source": [
    "if len(MYSQLTABLE_LIST) == 0:\n",
    "    DB = sqlalchemy.create_engine(\n",
    "            sqlalchemy.engine.url.URL.create(\n",
    "                drivername=PYMYSQL_DRIVER,\n",
    "                username=MYSQL_USERNAME,\n",
    "                password=MYSQL_PASSWORD,\n",
    "                database=MYSQL_DATABASE,\n",
    "                host=MYSQL_HOST,\n",
    "                port=MYSQL_PORT\n",
    "              )\n",
    "            )\n",
    "    with DB.connect() as conn:\n",
    "        print(\"connected to database\")\n",
    "        results = DB.execute('show tables;').fetchall()\n",
    "        print(\"Total Tables = \", len(results))\n",
    "        for row in results:\n",
    "            MYSQLTABLE_LIST.append(row[0])\n",
    "\n",
    "print(\"list of tables for migration :\")\n",
    "print(MYSQLTABLE_LIST)"
   ]
  },
  {
   "cell_type": "markdown",
   "id": "1d9a62e8-7499-41c6-b32b-73b539b0c7c4",
   "metadata": {
    "pycharm": {
     "name": "#%% md\n"
    }
   },
   "source": [
    "## Step 5: Get Primary Keys for tables not present in SPANNER_TABLE_PRIMARY_KEYS\n",
    "For tables which do not have primary key provided in dictionary SPANNER_TABLE_PRIMARY_KEYS this step fetches primary key from MYSQL_DATABASE"
   ]
  },
  {
   "cell_type": "code",
   "execution_count": null,
   "id": "6eda8fac-582c-4d4a-b871-311bb2863335",
   "metadata": {
    "pycharm": {
     "name": "#%%\n"
    },
    "tags": []
   },
   "outputs": [],
   "source": [
    "DB = sqlalchemy.create_engine(\n",
    "            sqlalchemy.engine.url.URL.create(\n",
    "                drivername=PYMYSQL_DRIVER,\n",
    "                username=MYSQL_USERNAME,\n",
    "                password=MYSQL_PASSWORD,\n",
    "                database=MYSQL_DATABASE,\n",
    "                host=MYSQL_HOST,\n",
    "                port=MYSQL_PORT\n",
    "              )\n",
    "            )\n",
    "with DB.connect() as conn:\n",
    "    for table in MYSQLTABLE_LIST:\n",
    "        primary_keys = []\n",
    "        if table not in SPANNER_TABLE_PRIMARY_KEYS:\n",
    "            results = conn.execute(\"SHOW KEYS FROM {} WHERE Key_name = 'PRIMARY'\".format(table)).fetchall()\n",
    "            for row in results:\n",
    "                primary_keys.append(row[4])\n",
    "            if primary_keys:\n",
    "                SPANNER_TABLE_PRIMARY_KEYS[table] = \",\".join(primary_keys)\n",
    "            else:\n",
    "                SPANNER_TABLE_PRIMARY_KEYS[table] = \"\""
   ]
  },
  {
   "cell_type": "code",
   "execution_count": null,
   "id": "7c2a210f-48da-474f-bf46-89e755d01c67",
   "metadata": {
    "pycharm": {
     "name": "#%%\n"
    },
    "tags": []
   },
   "outputs": [],
   "source": [
    "pkDF = pd.DataFrame({\"table\" : MYSQLTABLE_LIST, \"primary_keys\": list(SPANNER_TABLE_PRIMARY_KEYS.values())})\n",
    "print(\"Below are identified primary keys for migrating mysql table to spanner:\")\n",
    "pkDF"
   ]
  },
  {
   "cell_type": "markdown",
   "id": "02748c28-54e9-466c-9537-c00569122a96",
   "metadata": {
    "pycharm": {
     "name": "#%% md\n"
    }
   },
   "source": [
    "## Step 6 Get Row Count of Tables and identify read partition column\n",
    "This step uses PARTITION_THRESHOLD(default value is 1 million) parameter and any table having rows greater than PARTITION_THRESHOLD will be partitioned based on Primary Key\n",
    "\n",
    "Get Primary keys for all tables to be migrated and find an integer column to partition on"
   ]
  },
  {
   "cell_type": "code",
   "execution_count": null,
   "id": "b4e4f6e9-c559-48e8-95fd-d2dd3e173439",
   "metadata": {
    "pycharm": {
     "name": "#%%\n"
    }
   },
   "outputs": [],
   "source": [
    "PARTITION_THRESHOLD = 200000 #Number of rows fetched per spark executor\n",
    "CHECK_PARTITION_COLUMN_LIST={}"
   ]
  },
  {
   "cell_type": "code",
   "execution_count": null,
   "id": "eb9f5487-bb82-4261-87ad-0a938e9df076",
   "metadata": {
    "pycharm": {
     "name": "#%%\n"
    }
   },
   "outputs": [],
   "source": [
    "with DB.connect() as conn:\n",
    "    for table in MYSQLTABLE_LIST:\n",
    "        qry = \"SELECT TABLE_ROWS FROM INFORMATION_SCHEMA.TABLES WHERE table_schema = '{}' and TABLE_NAME = '{}'\".format(MYSQL_DATABASE,table)\n",
    "        results = conn.execute(text(qry)).fetchall()\n",
    "        if results[0][0]>int(PARTITION_THRESHOLD):\n",
    "            column_list=SPANNER_TABLE_PRIMARY_KEYS.get(table).split(\",\")\n",
    "            if len(column_list) > 1:\n",
    "                continue\n",
    "            else:\n",
    "                column = column_list[0];\n",
    "                datatype = DB.execute(\"SELECT DATA_TYPE FROM INFORMATION_SCHEMA.COLUMNS WHERE TABLE_NAME   = '{0}' AND COLUMN_NAME  = '{1}'\".format(table,column)).fetchall()[0][0]      \n",
    "                if (datatype==\"int\" or datatype==\"bigint\" or datatype==\"mediumint\"):\n",
    "                    lowerbound = DB.execute(\"SELECT min({0}) from {1}\".format(column,table)).fetchall()\n",
    "                    upperbound = DB.execute(\"SELECT max({0}) from {1}\".format(column,table)).fetchall()\n",
    "                    numberPartitions = math.ceil((upperbound[0][0]-lowerbound[0][0])/PARTITION_THRESHOLD)\n",
    "                    CHECK_PARTITION_COLUMN_LIST[table]=[column,lowerbound[0][0],upperbound[0][0],numberPartitions]\n",
    "                \n",
    "                \n",
    "prtDF = pd.DataFrame.from_dict(CHECK_PARTITION_COLUMN_LIST, orient='index', columns=['PK', 'Min Val', 'Max Val', 'Num Partitions'])\n",
    "print(\"Below are identified partitioning scheme, which will be used to read tables exceeding PARTITION_THRESHOLD of {}\".format(PARTITION_THRESHOLD))\n",
    "prtDF"
   ]
  },
  {
   "cell_type": "markdown",
   "id": "0d9bb170-09c4-40d1-baaf-9e907f215889",
   "metadata": {
    "pycharm": {
     "name": "#%% md\n"
    }
   },
   "source": [
    "## Step 7: Calculate Parallel Jobs for MySQL to Cloud Spanner\n",
    "This step uses MAX_PARALLELISM parameter to calculate number of parallel jobs to run"
   ]
  },
  {
   "cell_type": "code",
   "execution_count": null,
   "id": "2c501db0-c1fb-4a05-88b8-a7e546e2b1d0",
   "metadata": {
    "pycharm": {
     "name": "#%%\n"
    },
    "tags": []
   },
   "outputs": [],
   "source": [
    "# calculate parallel jobs:\n",
    "COMPLETE_LIST = copy.deepcopy(MYSQLTABLE_LIST)\n",
    "PARALLEL_JOBS = len(MYSQLTABLE_LIST)//MAX_PARALLELISM\n",
    "JOB_LIST = []\n",
    "while len(COMPLETE_LIST) > 0:\n",
    "    SUB_LIST = []\n",
    "    for i in range(MAX_PARALLELISM):\n",
    "        if len(COMPLETE_LIST)>0 :\n",
    "            SUB_LIST.append(COMPLETE_LIST[0])\n",
    "            COMPLETE_LIST.pop(0)\n",
    "        else:\n",
    "            break\n",
    "    JOB_LIST.append(SUB_LIST)\n",
    "print(\"list of tables for execution : \")\n",
    "print(JOB_LIST)"
   ]
  },
  {
   "cell_type": "markdown",
   "id": "1fa5f841-a687-4723-a8e6-6e7e752ba36e",
   "metadata": {
    "pycharm": {
     "name": "#%% md\n"
    }
   },
   "source": [
    "## Step 8: Create JAR files and Upload to GCS\n",
    "#### Run Step 8 one time for each new notebook instance"
   ]
  },
  {
   "cell_type": "code",
   "execution_count": null,
   "id": "22220ae3-9fb4-471c-b5aa-f606deeca15e",
   "metadata": {
    "pycharm": {
     "name": "#%%\n"
    },
    "tags": []
   },
   "outputs": [],
   "source": [
    "%cd $WORKING_DIRECTORY"
   ]
  },
  {
   "cell_type": "markdown",
   "id": "bdee7afc-699b-4c1a-aeec-df0f99764ae0",
   "metadata": {
    "pycharm": {
     "name": "#%% md\n"
    }
   },
   "source": [
    "#### Setting PATH variables for JDK and Maven and executing MAVEN build"
   ]
  },
  {
   "cell_type": "code",
   "execution_count": null,
   "id": "ae36ebf4-5b9b-4341-b1c2-21c7e64f1051",
   "metadata": {},
   "outputs": [],
   "source": [
    "!wget https://downloads.mysql.com/archives/get/p/3/file/mysql-connector-java-8.0.29.tar.gz\n",
    "!tar -xf mysql-connector-java-8.0.29.tar.gz"
   ]
  },
  {
   "cell_type": "code",
   "execution_count": null,
   "id": "4b40f634-1983-4267-a4c1-b072bf6d81ae",
   "metadata": {
    "pycharm": {
     "name": "#%%\n"
    },
    "tags": []
   },
   "outputs": [],
   "source": [
<<<<<<< HEAD
    "!mvn clean spotless:apply install -DskipTests \n",
    "!mvn dependency:get -Dartifact=io.grpc:grpc-grpclb:1.48.1 -Dmaven.repo.local=./grpc_lb "
=======
    "!wget https://downloads.mysql.com/archives/get/p/3/file/mysql-connector-java-8.0.29.tar.gz\n",
    "!tar -xf mysql-connector-java-8.0.29.tar.gz\n",
    "!mvn clean spotless:apply install -DskipTests "
>>>>>>> 2c6a0447
   ]
  },
  {
   "cell_type": "markdown",
   "id": "9e1a779f-2c39-42ec-98be-0f5e9d715447",
   "metadata": {
    "pycharm": {
     "name": "#%% md\n"
    }
   },
   "source": [
    "#### copying JARS files to GCS_STAGING_LOCATION"
   ]
  },
  {
   "cell_type": "code",
   "execution_count": null,
   "id": "939cdcd5-0f3e-4f51-aa78-93d1976cb0f4",
   "metadata": {
    "pycharm": {
     "name": "#%%\n"
    },
    "tags": []
   },
   "outputs": [],
   "source": [
    "!gsutil cp target/$JAR_FILE $GCS_STAGING_LOCATION/$JAR_FILE\n",
    "!gsutil cp $LOG4J_PROPERTIES_PATH/$LOG4J_PROPERTIES $GCS_STAGING_LOCATION/$LOG4J_PROPERTIES\n",
    "!gsutil cp mysql-connector-java-8.0.29/mysql-connector-java-8.0.29.jar $GCS_STAGING_LOCATION/jars/mysql-connector-java-8.0.29.jar"
   ]
  },
  {
   "cell_type": "markdown",
   "id": "78f6f83b-891a-4515-a1d6-f3406a25dc2a",
   "metadata": {
    "pycharm": {
     "name": "#%% md\n"
    }
   },
   "source": [
    "## Step 9: Execute Pipeline to Migrate tables from MySQL to Spanner"
   ]
  },
  {
   "cell_type": "code",
   "execution_count": null,
   "id": "b51912cd-17cb-4607-a1e3-9a4a599cd611",
   "metadata": {
    "pycharm": {
     "name": "#%%\n"
    },
    "tags": []
   },
   "outputs": [],
   "source": [
    "mysql_to_spanner_jobs = []"
   ]
  },
  {
   "cell_type": "code",
   "execution_count": null,
   "id": "11e8a699-317d-46df-a4b1-7132e14ccdf4",
   "metadata": {
    "pycharm": {
     "name": "#%%\n"
    }
   },
   "outputs": [],
   "source": [
    "def migrate_mysql_to_spanner(EXECUTION_LIST):\n",
    "    EXECUTION_LIST = EXECUTION_LIST\n",
    "    aiplatform.init(project=PROJECT,staging_bucket=GCS_STAGING_LOCATION)\n",
    "    \n",
    "    @dsl.pipeline(\n",
    "        name=\"java-mysql-to-spanner-spark\",\n",
    "        description=\"Pipeline to get data from mysql to spanner\",\n",
    "    )\n",
    "    def pipeline(\n",
    "        PROJECT_ID: str = PROJECT,\n",
    "        LOCATION: str = REGION,\n",
    "        MAIN_CLASS: str = MAIN_CLASS,\n",
    "        JAR_FILE_URIS: list = JARS,\n",
    "        SUBNETWORK_URI: str = SUBNET,\n",
    "        FILE_URIS: list = [GCS_STAGING_LOCATION + \"/\" + LOG4J_PROPERTIES]\n",
    "    ):\n",
    "        for table in EXECUTION_LIST:\n",
    "            BATCH_ID = \"mysql2spanner-{}-{}\".format(table,datetime.now().strftime(\"%s\")).replace('_','-').lower()\n",
    "            mysql_to_spanner_jobs.append(BATCH_ID)\n",
    "            if table in CHECK_PARTITION_COLUMN_LIST.keys():\n",
    "                TEMPLATE_SPARK_ARGS = [\n",
    "                \"--template=JDBCTOSPANNER\",\n",
    "                \"--templateProperty\", \"project.id={}\".format(PROJECT),\n",
    "                \"--templateProperty\", \"jdbctospanner.jdbc.url={}\".format(JDBC_URL),\n",
    "                \"--templateProperty\", \"jdbctospanner.jdbc.driver.class.name={}\".format(JDBC_DRIVER),\n",
    "                \"--templateProperty\", \"jdbctospanner.sql=select * from {}\".format(table),\n",
    "                \"--templateProperty\", \"jdbctospanner.output.instance={}\".format(SPANNER_INSTANCE),\n",
    "                \"--templateProperty\", \"jdbctospanner.output.database={}\".format(SPANNER_DATABASE),\n",
    "                \"--templateProperty\", \"jdbctospanner.output.table={}\".format(table),\n",
    "                \"--templateProperty\", \"jdbctospanner.output.saveMode={}\".format(MYSQL_OUTPUT_SPANNER_MODE.capitalize()),\n",
    "                \"--templateProperty\", \"jdbctospanner.output.primaryKey={}\".format(SPANNER_TABLE_PRIMARY_KEYS[table]),\n",
    "                \"--templateProperty\", \"jdbctospanner.output.batchInsertSize=200\",\n",
    "                \"--templateProperty\", \"jdbctospanner.sql.partitionColumn={}\".format(CHECK_PARTITION_COLUMN_LIST[table][0]),\n",
    "                \"--templateProperty\", \"jdbctospanner.sql.lowerBound={}\".format(CHECK_PARTITION_COLUMN_LIST[table][1]),\n",
    "                \"--templateProperty\", \"jdbctospanner.sql.upperBound={}\".format(CHECK_PARTITION_COLUMN_LIST[table][2]),\n",
    "                \"--templateProperty\", \"jdbctospanner.sql.numPartitions={}\".format(CHECK_PARTITION_COLUMN_LIST[table][3]),\n",
    "                ]\n",
    "            else:\n",
    "                TEMPLATE_SPARK_ARGS = [\n",
    "                \"--template=JDBCTOSPANNER\",\n",
    "                \"--templateProperty\", \"project.id={}\".format(PROJECT),\n",
    "                \"--templateProperty\", \"jdbctospanner.jdbc.url={}\".format(JDBC_URL),\n",
    "                \"--templateProperty\", \"jdbctospanner.jdbc.driver.class.name={}\".format(JDBC_DRIVER),\n",
    "                \"--templateProperty\", \"jdbctospanner.sql=select * from {}\".format(table),\n",
    "                \"--templateProperty\", \"jdbctospanner.output.instance={}\".format(SPANNER_INSTANCE),\n",
    "                \"--templateProperty\", \"jdbctospanner.output.database={}\".format(SPANNER_DATABASE),\n",
    "                \"--templateProperty\", \"jdbctospanner.output.table={}\".format(table),\n",
    "                \"--templateProperty\", \"jdbctospanner.output.saveMode={}\".format(MYSQL_OUTPUT_SPANNER_MODE.capitalize()),\n",
    "                \"--templateProperty\", \"jdbctospanner.output.primaryKey={}\".format(SPANNER_TABLE_PRIMARY_KEYS[table]),\n",
    "                \"--templateProperty\", \"jdbctospanner.output.batchInsertSize=200\",\n",
    "                ]\n",
    "            _ = DataprocSparkBatchOp(\n",
    "                project=PROJECT_ID,\n",
    "                location=LOCATION,\n",
    "                batch_id=BATCH_ID,\n",
    "                main_class=MAIN_CLASS,\n",
    "                jar_file_uris=JAR_FILE_URIS,\n",
    "                file_uris=FILE_URIS,\n",
    "                subnetwork_uri=SUBNETWORK_URI,\n",
    "                runtime_config_version=\"1.1\", # issue 665\n",
    "                args=TEMPLATE_SPARK_ARGS\n",
    "            )\n",
    "            time.sleep(1)\n",
    "\n",
    "    compiler.Compiler().compile(pipeline_func=pipeline, package_path=\"pipeline.json\")\n",
    "\n",
    "    pipeline = aiplatform.PipelineJob(\n",
    "            display_name=\"pipeline\",\n",
    "        template_path=\"pipeline.json\",\n",
    "        pipeline_root=PIPELINE_ROOT,\n",
    "        enable_caching=False,\n",
    "        )\n",
    "    pipeline.run()"
   ]
  },
  {
   "cell_type": "code",
   "execution_count": null,
   "id": "e696ce34-b5a3-4f5d-98a7-ac881007c6c5",
   "metadata": {
    "pycharm": {
     "name": "#%%\n"
    },
    "tags": []
   },
   "outputs": [],
   "source": [
    "for execution_list in JOB_LIST:\n",
    "    print(execution_list)\n",
    "    migrate_mysql_to_spanner(execution_list)"
   ]
  },
  {
   "cell_type": "markdown",
   "id": "9ce7f828-dacc-404b-8927-dc3813e7216a",
   "metadata": {
    "pycharm": {
     "name": "#%% md\n"
    }
   },
   "source": [
    "## Step 10: Get status for tables migrated from MySql to Spanner"
   ]
  },
  {
   "cell_type": "code",
   "execution_count": null,
   "id": "c282b2b9-b126-4cb6-a513-14a6322650c0",
   "metadata": {
    "pycharm": {
     "name": "#%%\n"
    },
    "tags": []
   },
   "outputs": [],
   "source": [
    "def get_bearer_token():\n",
    "    \n",
    "    try:\n",
    "        #Defining Scope\n",
    "        CREDENTIAL_SCOPES = [\"https://www.googleapis.com/auth/cloud-platform\"]\n",
    "\n",
    "        #Assining credentials and project value\n",
    "        credentials, project_id = google.auth.default(scopes=CREDENTIAL_SCOPES)\n",
    "\n",
    "        #Refreshing credentials data\n",
    "        credentials.refresh(requests.Request())\n",
    "\n",
    "        #Get refreshed token\n",
    "        token = credentials.token\n",
    "        if token:\n",
    "            return (token,200)\n",
    "        else:\n",
    "            return \"Bearer token not generated\"\n",
    "    except Exception as error:\n",
    "        return (\"Bearer token not generated. Error : {}\".format(error),500)"
   ]
  },
  {
   "cell_type": "code",
   "execution_count": null,
   "id": "d1fcbc63-19db-42a8-a2ed-d9855da00c04",
   "metadata": {
    "pycharm": {
     "name": "#%%\n"
    },
    "tags": []
   },
   "outputs": [],
   "source": [
    "from google.auth.transport import requests\n",
    "import google\n",
    "token = get_bearer_token()\n",
    "if token[1] == 200:\n",
    "    print(\"Bearer token generated\")\n",
    "else:\n",
    "    print(token)"
   ]
  },
  {
   "cell_type": "code",
   "execution_count": null,
   "id": "5be3cf87-6d28-4b23-8466-87d3399f7a29",
   "metadata": {
    "pycharm": {
     "name": "#%%\n"
    },
    "tags": []
   },
   "outputs": [],
   "source": [
    "import requests\n",
    "\n",
    "mysql_to_spanner_status = []\n",
    "job_status_url = \"https://dataproc.googleapis.com/v1/projects/{}/locations/{}/batches/{}\"\n",
    "for job in mysql_to_spanner_jobs:\n",
    "    auth = \"Bearer \" + token[0]\n",
    "    url = job_status_url.format(PROJECT,REGION,job)\n",
    "    headers = {\n",
    "      'Content-Type': 'application/json; charset=UTF-8',\n",
    "      'Authorization': auth \n",
    "    }\n",
    "    response = requests.get(url, headers=headers)\n",
    "    mysql_to_spanner_status.append(response.json()['state'])"
   ]
  },
  {
   "cell_type": "code",
   "execution_count": null,
   "id": "1097575d-07c2-4659-a75f-d7e898e3f077",
   "metadata": {
    "pycharm": {
     "name": "#%%\n"
    },
    "tags": []
   },
   "outputs": [],
   "source": [
    "statusDF = pd.DataFrame({\"table\" : MYSQLTABLE_LIST,\"mysql_to_spanner_job\" : mysql_to_spanner_jobs, \"mysql_to_spanner_status\" : mysql_to_spanner_status})\n",
    "statusDF"
   ]
  },
  {
   "cell_type": "markdown",
   "id": "0961f164-c7e4-4bb5-80f0-25fd1051147b",
   "metadata": {
    "pycharm": {
     "name": "#%% md\n"
    }
   },
   "source": [
    "## Step 11: Validate row counts of migrated tables from MySQL to Cloud Spanner"
   ]
  },
  {
   "cell_type": "code",
   "execution_count": null,
   "id": "25299344-c167-4764-a5d1-56c1b384d104",
   "metadata": {
    "pycharm": {
     "name": "#%%\n"
    },
    "tags": []
   },
   "outputs": [],
   "source": [
    "# get mysql table counts\n",
    "mysql_row_count = []\n",
    "DB = sqlalchemy.create_engine(\n",
    "            sqlalchemy.engine.url.URL.create(\n",
    "                drivername=PYMYSQL_DRIVER,\n",
    "                username=MYSQL_USERNAME,\n",
    "                password=MYSQL_PASSWORD,\n",
    "                database=MYSQL_DATABASE,\n",
    "                host=MYSQL_HOST,\n",
    "                port=MYSQL_PORT\n",
    "              )\n",
    "            )\n",
    "with DB.connect() as conn:\n",
    "    for table in MYSQLTABLE_LIST:\n",
    "        results = conn.execute(text(\"select count(1) from {}\".format(table))).fetchall()\n",
    "        for row in results:\n",
    "            mysql_row_count.append(row[0])"
   ]
  },
  {
   "cell_type": "code",
   "execution_count": null,
   "id": "ab0e539d-5180-4f5b-915e-35f7ea45e0d3",
   "metadata": {
    "pycharm": {
     "name": "#%%\n"
    },
    "tags": []
   },
   "outputs": [],
   "source": [
    "# get spanner table counts\n",
    "spanner_row_count = []\n",
    "from google.cloud import spanner\n",
    "\n",
    "spanner_client = spanner.Client()\n",
    "instance = spanner_client.instance(SPANNER_INSTANCE)\n",
    "database = instance.database(SPANNER_DATABASE)\n",
    "\n",
    "for table in MYSQLTABLE_LIST:\n",
    "    with database.snapshot() as snapshot:\n",
    "        qry = \"@{{USE_ADDITIONAL_PARALLELISM=true}} select count(1) from {}\".format(table)\n",
    "        results = snapshot.execute_sql(qry)\n",
    "        for row in results:\n",
    "            spanner_row_count.append(row[0])"
   ]
  },
  {
   "cell_type": "code",
   "execution_count": null,
   "id": "4b1afe12-3eb9-4133-8377-66dc63ac649c",
   "metadata": {
    "pycharm": {
     "name": "#%%\n"
    },
    "tags": []
   },
   "outputs": [],
   "source": [
    "statusDF['mysql_row_count'] = mysql_row_count \n",
    "statusDF['spanner_row_count'] = spanner_row_count \n",
    "statusDF"
   ]
  },
  {
   "cell_type": "markdown",
   "id": "9f30ffe4-efb5-4b84-b364-c40a296e95f7",
   "metadata": {
    "pycharm": {
     "name": "#%% md\n"
    }
   },
   "source": [
    "## Post data loading activities\n",
    "- You may create relationships (FKs), constraints and indexes (as needed).\n",
    "- You may configure countinuous replication with [DataStream](https://cloud.google.com/datastream/docs/configure-your-source-mysql-database) or any other 3rd party tools."
   ]
  },
  {
   "cell_type": "code",
   "execution_count": null,
   "id": "89ec62c1-0b95-4536-9339-03a4a8de035e",
   "metadata": {
    "pycharm": {
     "name": "#%%\n"
    }
   },
   "outputs": [],
   "source": []
  }
 ],
 "metadata": {
  "environment": {
   "kernel": "python3",
   "name": "common-cpu.m107",
   "type": "gcloud",
   "uri": "gcr.io/deeplearning-platform-release/base-cpu:m107"
  },
  "kernelspec": {
   "display_name": "Python 3",
   "language": "python",
   "name": "python3"
  },
  "language_info": {
   "codemirror_mode": {
    "name": "ipython",
    "version": 3
   },
   "file_extension": ".py",
   "mimetype": "text/x-python",
   "name": "python",
   "nbconvert_exporter": "python",
   "pygments_lexer": "ipython3",
   "version": "3.7.12"
  },
  "vscode": {
   "interpreter": {
    "hash": "31f2aee4e71d21fbe5cf8b01ff0e069b9275f58929596ceb00d14d90e3e16cd6"
   }
  }
 },
 "nbformat": 4,
 "nbformat_minor": 5
}<|MERGE_RESOLUTION|>--- conflicted
+++ resolved
@@ -359,11 +359,6 @@
     "JDBC_URL = \"jdbc:mysql://{}:{}/{}?user={}&password={}\".format(MYSQL_HOST,MYSQL_PORT,MYSQL_DATABASE,MYSQL_USERNAME,MYSQL_PASSWORD)\n",
     "MAIN_CLASS = \"com.google.cloud.dataproc.templates.main.DataProcTemplate\"\n",
     "JAR_FILE = \"dataproc-templates-1.0-SNAPSHOT.jar\"\n",
-<<<<<<< HEAD
-    "GRPC_JAR_PATH = \"./grpc_lb/io/grpc/grpc-grpclb/1.48.1\"\n",
-    "GRPC_JAR = \"grpc-grpclb-1.48.1.jar\"\n",
-=======
->>>>>>> 2c6a0447
     "LOG4J_PROPERTIES_PATH = \"./src/test/resources\"\n",
     "LOG4J_PROPERTIES = \"log4j-spark-driver-template.properties\"\n",
     "PIPELINE_ROOT = GCS_STAGING_LOCATION + \"/pipeline_root/dataproc_pyspark\"\n",
@@ -638,29 +633,8 @@
    "outputs": [],
    "source": [
     "!wget https://downloads.mysql.com/archives/get/p/3/file/mysql-connector-java-8.0.29.tar.gz\n",
-    "!tar -xf mysql-connector-java-8.0.29.tar.gz"
-   ]
-  },
-  {
-   "cell_type": "code",
-   "execution_count": null,
-   "id": "4b40f634-1983-4267-a4c1-b072bf6d81ae",
-   "metadata": {
-    "pycharm": {
-     "name": "#%%\n"
-    },
-    "tags": []
-   },
-   "outputs": [],
-   "source": [
-<<<<<<< HEAD
-    "!mvn clean spotless:apply install -DskipTests \n",
-    "!mvn dependency:get -Dartifact=io.grpc:grpc-grpclb:1.48.1 -Dmaven.repo.local=./grpc_lb "
-=======
-    "!wget https://downloads.mysql.com/archives/get/p/3/file/mysql-connector-java-8.0.29.tar.gz\n",
     "!tar -xf mysql-connector-java-8.0.29.tar.gz\n",
     "!mvn clean spotless:apply install -DskipTests "
->>>>>>> 2c6a0447
    ]
   },
   {
