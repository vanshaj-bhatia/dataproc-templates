# Copyright 2022 Google LLC
#
# Licensed under the Apache License, Version 2.0 (the "License");
# you may not use this file except in compliance with the License.
# You may obtain a copy of the License at
#
# https://www.apache.org/licenses/LICENSE-2.0
#
# Unless required by applicable law or agreed to in writing, software
# distributed under the License is distributed on an "AS IS" BASIS,
# WITHOUT WARRANTIES OR CONDITIONS OF ANY KIND, either express or implied.
# See the License for the specific language governing permissions and
# limitations under the License.

from typing import Dict, Any, Type

from parameterize_script import BaseParameterizeScript, ScriptName
import parameterize_script.util.notebook_constants as constants
from parameterize_script.util import get_script_name
from hive2bq import HiveToBigQueryScript
from mysql2spanner import MySqlToSpannerScript
from postgresql2bq import PostgreSqlToBigQueryScript
import logging

# Maps each ScriptName to its corresponding implementation
# of BaseParameterizeScript
SCRIPT_IMPLS: Dict[ScriptName, Type[BaseParameterizeScript]] = {
    ScriptName.HIVETOBIGQUERY: HiveToBigQueryScript,
    ScriptName.MYSQLTOSPANNER: MySqlToSpannerScript,
<<<<<<< HEAD

=======
    ScriptName.POSTGRESTOBIGQUERY:PostgreSqlToBigQueryScript
>>>>>>> 121bf937
}

def run_script(script_name: ScriptName) -> None:
    """
    Executes a script given it's script name.
    Args:
        script_name (ScriptName): The ScriptName of the script
            that should be run.
    Returns:
        None
    """

    script_impl: Type[BaseParameterizeScript] = SCRIPT_IMPLS[script_name]
    script_instance: BaseParameterizeScript = script_impl.build()
    args: Dict[str, Any] = script_instance.parse_args()
    logging.basicConfig(level=args[constants.LOG_LEVEL_ARG], format="%(message)s")
    script_instance.run(args=args)

if __name__ == '__main__':

    run_script(
        script_name=get_script_name()
    )<|MERGE_RESOLUTION|>--- conflicted
+++ resolved
@@ -27,11 +27,8 @@
 SCRIPT_IMPLS: Dict[ScriptName, Type[BaseParameterizeScript]] = {
     ScriptName.HIVETOBIGQUERY: HiveToBigQueryScript,
     ScriptName.MYSQLTOSPANNER: MySqlToSpannerScript,
-<<<<<<< HEAD
+    ScriptName.POSTGRESTOBIGQUERY:PostgreSqlToBigQueryScript
 
-=======
-    ScriptName.POSTGRESTOBIGQUERY:PostgreSqlToBigQueryScript
->>>>>>> 121bf937
 }
 
 def run_script(script_name: ScriptName) -> None:
