# Copyright 2023 Google LLC
#
# Licensed under the Apache License, Version 2.0 (the "License");
# you may not use this file except in compliance with the License.
# You may obtain a copy of the License at
#
# https://www.apache.org/licenses/LICENSE-2.0
#
# Unless required by applicable law or agreed to in writing, software
# distributed under the License is distributed on an "AS IS" BASIS,
# WITHOUT WARRANTIES OR CONDITIONS OF ANY KIND, either express or implied.
# See the License for the specific language governing permissions and
# limitations under the License.

from typing import Dict, Any, Type

from parameterize_script import BaseParameterizeScript, ScriptName
<<<<<<< HEAD
from parameterize_script.util import get_script_name, get_log_level
from mysql2spanner import MySqlToSpannerScript
from oracle2bq import OracleToBigQueryScript
=======
import parameterize_script.util.notebook_constants as constants
from parameterize_script.util import get_script_name
from mysql2spanner import MySqlToSpannerScript
>>>>>>> 2170e454
import logging

# Maps each ScriptName to its corresponding implementation
# of BaseParameterizeScript
SCRIPT_IMPLS: Dict[ScriptName, Type[BaseParameterizeScript]] = {
    ScriptName.MYSQLTOSPANNER: MySqlToSpannerScript,
    ScriptName.ORACLETOBIGQUERY: OracleToBigQueryScript

}

def run_script(script_name: ScriptName) -> None:
    """
    Executes a script given it's script name.
    Args:
        script_name (ScriptName): The ScriptName of the script
            that should be run.
    Returns:
        None
    """

    script_impl: Type[BaseParameterizeScript] = SCRIPT_IMPLS[script_name]
    script_instance: BaseParameterizeScript = script_impl.build()
    args: Dict[str, Any] = script_instance.parse_args()
<<<<<<< HEAD
    logging.basicConfig(level=get_log_level(), format="%(message)s")
=======
    logging.basicConfig(level=args[constants.LOG_LEVEL_ARG], format="%(message)s")
>>>>>>> 2170e454
    script_instance.run(args=args)

if __name__ == '__main__':

    run_script(
        script_name=get_script_name()
    )<|MERGE_RESOLUTION|>--- conflicted
+++ resolved
@@ -15,15 +15,10 @@
 from typing import Dict, Any, Type
 
 from parameterize_script import BaseParameterizeScript, ScriptName
-<<<<<<< HEAD
-from parameterize_script.util import get_script_name, get_log_level
-from mysql2spanner import MySqlToSpannerScript
-from oracle2bq import OracleToBigQueryScript
-=======
 import parameterize_script.util.notebook_constants as constants
 from parameterize_script.util import get_script_name
 from mysql2spanner import MySqlToSpannerScript
->>>>>>> 2170e454
+from oracle2bq import OracleToBigQueryScript
 import logging
 
 # Maps each ScriptName to its corresponding implementation
@@ -47,11 +42,7 @@
     script_impl: Type[BaseParameterizeScript] = SCRIPT_IMPLS[script_name]
     script_instance: BaseParameterizeScript = script_impl.build()
     args: Dict[str, Any] = script_instance.parse_args()
-<<<<<<< HEAD
-    logging.basicConfig(level=get_log_level(), format="%(message)s")
-=======
     logging.basicConfig(level=args[constants.LOG_LEVEL_ARG], format="%(message)s")
->>>>>>> 2170e454
     script_instance.run(args=args)
 
 if __name__ == '__main__':
