--- conflicted
+++ resolved
@@ -88,32 +88,7 @@
    "metadata": {
     "tags": []
    },
-<<<<<<< HEAD
-   "outputs": [],
-=======
-   "outputs": [
-    {
-     "name": "stdout",
-     "output_type": "stream",
-     "text": [
-      "Requirement already satisfied: SQLAlchemy in /opt/conda/lib/python3.7/site-packages (1.4.45)\n",
-      "Requirement already satisfied: importlib-metadata in /opt/conda/lib/python3.7/site-packages (from SQLAlchemy) (5.1.0)\n",
-      "Requirement already satisfied: greenlet!=0.4.17 in /opt/conda/lib/python3.7/site-packages (from SQLAlchemy) (2.0.1)\n",
-      "Requirement already satisfied: zipp>=0.5 in /opt/conda/lib/python3.7/site-packages (from importlib-metadata->SQLAlchemy) (3.11.0)\n",
-      "Requirement already satisfied: typing-extensions>=3.6.4 in /opt/conda/lib/python3.7/site-packages (from importlib-metadata->SQLAlchemy) (4.4.0)\n",
-      "\u001B[33m  WARNING: The script tb-gcp-uploader is installed in '/home/jupyter/.local/bin' which is not on PATH.\n",
-      "  Consider adding this directory to PATH or, if you prefer to suppress this warning, use --no-warn-script-location.\u001B[0m\u001B[33m\n",
-      "Reading package lists... Done\n",
-      "Building dependency tree       \n",
-      "Reading state information... Done\n",
-      "libpq-dev is already the newest version (11.18-0+deb10u1).\n",
-      "0 upgraded, 0 newly installed, 0 to remove and 11 not upgraded.\n",
-      "Requirement already satisfied: psycopg2 in /opt/conda/lib/python3.7/site-packages (2.9.5)\n",
-      "Requirement already satisfied: cx-Oracle in /opt/conda/lib/python3.7/site-packages (8.3.0)\n"
-     ]
-    }
-   ],
->>>>>>> 1c12bb1e
+   "outputs": [],
    "source": [
     "!pip3 install SQLAlchemy\n",
     "!pip3 install --upgrade google-cloud-pipeline-components kfp --user -q\n",
@@ -196,11 +171,6 @@
    },
    "outputs": [],
    "source": [
-<<<<<<< HEAD
-=======
-    "import sqlalchemy\n",
-    "from sqlalchemy import text\n",
->>>>>>> 1c12bb1e
     "import google.cloud.aiplatform as aiplatform\n",
     "from kfp import dsl\n",
     "from kfp.v2 import compiler\n",
@@ -418,18 +388,7 @@
    },
    "outputs": [],
    "source": [
-<<<<<<< HEAD
     "input_mgr = JDBCInputManager.create(\"oracle\", sqlalchemy.create_engine(ORACLE_URL))\n",
-=======
-    "if len(ORACLETABLE_LIST) == 0:\n",
-    "    DB = sqlalchemy.create_engine(ORACLE_URL)\n",
-    "    with DB.connect() as conn:\n",
-    "        print(\"connected to database\")\n",
-    "        results = conn.execute(text('SELECT table_name FROM user_tables')).fetchall()\n",
-    "        print(\"Total Tables = \", len(results))\n",
-    "        for row in results:\n",
-    "            ORACLETABLE_LIST.append(row[0])\n",
->>>>>>> 1c12bb1e
     "\n",
     "# Retrieve list of tables from database.\n",
     "ORACLE_TABLE_LIST = input_mgr.build_table_list(schema_filter=ORACLE_SCHEMA, table_filter=ORACLE_TABLE_LIST)\n",
@@ -458,85 +417,11 @@
    "metadata": {},
    "outputs": [],
    "source": [
-<<<<<<< HEAD
     "PARTITION_THRESHOLD = 1000000\n",
     "PARTITION_OPTIONS = input_mgr.define_read_partitioning(\n",
     "    PARTITION_THRESHOLD, custom_partition_columns=ORACLE_READ_PARTITION_COLUMNS\n",
     ")\n",
     "input_mgr.read_partitioning_df(PARTITION_OPTIONS)"
-=======
-    "SQL_TABLE_PRIMARY_KEYS = {} #dict for storing primary keys for each table\n",
-    "\n",
-    "DB = sqlalchemy.create_engine(ORACLE_URL)\n",
-    "with DB.connect() as conn:\n",
-    "    for table in ORACLETABLE_LIST:\n",
-    "        primary_keys = []   \n",
-    "        results = conn.execute(text(\"SELECT cols.column_name FROM sys.all_constraints cons, sys.all_cons_columns cols WHERE cols.table_name = '{}' AND cons.constraint_type = 'P' AND cons.status = 'ENABLED' AND cols.position = 1 AND cons.constraint_name = cols.constraint_name AND cons.owner = cols.owner\".format(table))).fetchall()\n",
-    "        for row in results:\n",
-    "            primary_keys.append(row[0])\n",
-    "        if primary_keys:\n",
-    "            SQL_TABLE_PRIMARY_KEYS[table] = \",\".join(primary_keys)\n",
-    "        else:\n",
-    "            SQL_TABLE_PRIMARY_KEYS[table] = \"\""
-   ]
-  },
-  {
-   "cell_type": "code",
-   "execution_count": null,
-   "id": "32f69245-f3f4-464f-a4c1-85ffd3e805e3",
-   "metadata": {},
-   "outputs": [],
-   "source": [
-    "pkDF = pd.DataFrame({\"table\" : ORACLETABLE_LIST, \"primary_keys\": list(SQL_TABLE_PRIMARY_KEYS.values())})\n",
-    "print(\"Below are identified primary keys for migrating ORACLE table to Postgres:\")\n",
-    "pkDF"
-   ]
-  },
-  {
-   "cell_type": "markdown",
-   "id": "f8ac9a9f-1332-4c75-b6ca-bfb3b776671f",
-   "metadata": {
-    "tags": []
-   },
-   "source": [
-    "# Step 6: Get Row Count of Tables and identify Partition Columns\n",
-    "This step uses PARTITION_THRESHOLD(default value is 1 million) parameter and any table having rows greater than PARTITION_THRESHOLD will be used for partitioned read based on Primary Keys\n",
-    " - CHECK_PARTITION_COLUMN_LIST : List will have table and its partitioned column if exceeds threshold"
-   ]
-  },
-  {
-   "cell_type": "code",
-   "execution_count": 3,
-   "id": "fe54e83c-7845-4043-baf8-c0ee6f32787a",
-   "metadata": {},
-   "outputs": [],
-   "source": [
-    "PARTITION_THRESHOLD = 1000000\n",
-    "CHECK_PARTITION_COLUMN_LIST={}"
-   ]
-  },
-  {
-   "cell_type": "code",
-   "execution_count": null,
-   "id": "b692a051-7555-42fc-af27-b05e461576f4",
-   "metadata": {},
-   "outputs": [],
-   "source": [
-    "with DB.connect() as conn:\n",
-    "    for table in ORACLETABLE_LIST:\n",
-    "        results = conn.execute(text(\"SELECT count(1) FROM {}\".format(table))).fetchall()\n",
-    "        if results[0][0]>int(PARTITION_THRESHOLD) and len(SQL_TABLE_PRIMARY_KEYS.get(table).split(\",\")[0])>0:\n",
-    "            column_list=SQL_TABLE_PRIMARY_KEYS.get(table).split(\",\")\n",
-    "            column = column_list[0]\n",
-    "            results_datatype = conn.execute(text(\"select DATA_TYPE from sys.all_tab_columns where TABLE_NAME = '{0}' and COLUMN_NAME = '{1}'\".format(table,column))).fetchall()\n",
-    "            if results_datatype[0][0]==\"NUMBER\" or results_datatype[0][0]==\"INTEGER\":\n",
-    "                lowerbound = conn.execute(text(\"SELECT min({0}) from {1}\".format(column,table))).fetchall()\n",
-    "                upperbound = conn.execute(text(\"SELECT max({0}) from {1}\".format(column,table))).fetchall()\n",
-    "                numberPartitions = math.ceil((upperbound[0][0]-lowerbound[0][0])/PARTITION_THRESHOLD)\n",
-    "                CHECK_PARTITION_COLUMN_LIST[table]=[column,lowerbound[0][0],upperbound[0][0],numberPartitions]\n",
-    "\n",
-    "print(CHECK_PARTITION_COLUMN_LIST)"
->>>>>>> 1c12bb1e
    ]
   },
   {
@@ -908,16 +793,7 @@
    "outputs": [],
    "source": [
     "# Get Oracle table counts\n",
-<<<<<<< HEAD
     "oracle_row_count = input_mgr.get_table_list_with_counts()"
-=======
-    "DB = sqlalchemy.create_engine(ORACLE_URL)\n",
-    "with DB.connect() as conn:\n",
-    "    for table in ORACLETABLE_LIST:\n",
-    "        results = conn.execute(text(\"select count(*) from {}\".format(table))).fetchall()\n",
-    "        for row in results:\n",
-    "            oracle_row_count.append(row[0])"
->>>>>>> 1c12bb1e
    ]
   },
   {
@@ -940,16 +816,11 @@
     "\n",
     "postgres_row_count = []\n",
     "conn=postgresDB.cursor()\n",
-<<<<<<< HEAD
     "for table in ORACLE_TABLE_LIST:\n",
     "    conn.execute('select count(*) from {}.{}'.format(POSTGRES_SCHEMA, table))\n",
-=======
-    "for table in ORACLETABLE_LIST:\n",
-    "    conn.execute(text('''select count(*) from {}.{}'''.format(POSTGRES_SCHEMA,table)))\n",
->>>>>>> 1c12bb1e
     "    results = conn.fetchall()\n",
     "    for row in results:\n",
-    "            postgres_row_count.append(row[0])\n",
+    "        postgres_row_count.append(row[0])\n",
     "conn.close()"
    ]
   },
