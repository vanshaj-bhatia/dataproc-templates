--- conflicted
+++ resolved
@@ -445,11 +445,7 @@
     "    DB = sqlalchemy.create_engine(ORACLE_URL)\n",
     "    with DB.connect() as conn:\n",
     "        print(\"connected to database\")\n",
-<<<<<<< HEAD
-    "        results =conn.execute(text('SELECT table_name FROM user_tables')).fetchall()\n",
-=======
     "        results = conn.execute(text('SELECT table_name FROM user_tables')).fetchall()\n",
->>>>>>> 2170e454
     "        print(\"Total Tables = \", len(results))\n",
     "        for row in results:\n",
     "            ORACLETABLE_LIST.append(row[0])\n",
@@ -481,11 +477,7 @@
     "with DB.connect() as conn:\n",
     "    for table in ORACLETABLE_LIST:\n",
     "        primary_keys = []   \n",
-<<<<<<< HEAD
-    "        results =conn.execute(text(\"SELECT cols.column_name FROM sys.all_constraints cons, sys.all_cons_columns cols WHERE cols.table_name = '{}' AND cons.constraint_type = 'P' AND cons.status = 'ENABLED' AND cols.position = 1 AND cons.constraint_name = cols.constraint_name AND cons.owner = cols.owner\".format(table))).fetchall()\n",
-=======
     "        results = conn.execute(text(\"SELECT cols.column_name FROM sys.all_constraints cons, sys.all_cons_columns cols WHERE cols.table_name = '{}' AND cons.constraint_type = 'P' AND cons.status = 'ENABLED' AND cols.position = 1 AND cons.constraint_name = cols.constraint_name AND cons.owner = cols.owner\".format(table))).fetchall()\n",
->>>>>>> 2170e454
     "        for row in results:\n",
     "            primary_keys.append(row[0])\n",
     "        if primary_keys:\n",
@@ -539,16 +531,6 @@
    "source": [
     "with DB.connect() as conn:\n",
     "    for table in ORACLETABLE_LIST:\n",
-<<<<<<< HEAD
-    "        results =conn.execute(text(\"SELECT count(1) FROM {}\".format(table))).fetchall()\n",
-    "        if results[0][0]>int(PARTITION_THRESHOLD) and len(SQL_TABLE_PRIMARY_KEYS.get(table).split(\",\")[0])>0:\n",
-    "            column_list=SQL_TABLE_PRIMARY_KEYS.get(table).split(\",\")\n",
-    "            column = column_list[0]\n",
-    "            results_datatype =conn.execute(text(\"select DATA_TYPE from sys.all_tab_columns where TABLE_NAME = '{0}' and COLUMN_NAME = '{1}'\".format(table,column))).fetchall()      \n",
-    "            if results_datatype[0][0]==\"NUMBER\" or results_datatype[0][0]==\"INTEGER\":\n",
-    "                lowerbound =conn.execute(text(\"SELECT min({0}) from {1}\".format(column,table))).fetchall()\n",
-    "                upperbound =conn.execute(text(\"SELECT max({0}) from {1}\".format(column,table))).fetchall()\n",
-=======
     "        results = conn.execute(text(\"SELECT count(1) FROM {}\".format(table))).fetchall()\n",
     "        if results[0][0]>int(PARTITION_THRESHOLD) and len(SQL_TABLE_PRIMARY_KEYS.get(table).split(\",\")[0])>0:\n",
     "            column_list=SQL_TABLE_PRIMARY_KEYS.get(table).split(\",\")\n",
@@ -557,7 +539,6 @@
     "            if results_datatype[0][0]==\"NUMBER\" or results_datatype[0][0]==\"INTEGER\":\n",
     "                lowerbound = conn.execute(text(\"SELECT min({0}) from {1}\".format(column,table))).fetchall()\n",
     "                upperbound = conn.execute(text(\"SELECT max({0}) from {1}\".format(column,table))).fetchall()\n",
->>>>>>> 2170e454
     "                numberPartitions = math.ceil((upperbound[0][0]-lowerbound[0][0])/PARTITION_THRESHOLD)\n",
     "                CHECK_PARTITION_COLUMN_LIST[table]=[column,lowerbound[0][0],upperbound[0][0],numberPartitions]\n",
     "\n",
@@ -962,11 +943,7 @@
     "DB = sqlalchemy.create_engine(ORACLE_URL)\n",
     "with DB.connect() as conn:\n",
     "    for table in ORACLETABLE_LIST:\n",
-<<<<<<< HEAD
-    "        results =conn.execute(text(\"select count(*) from {}\".format(table)).fetchall()\n",
-=======
     "        results = conn.execute(text(\"select count(*) from {}\".format(table))).fetchall()\n",
->>>>>>> 2170e454
     "        for row in results:\n",
     "            oracle_row_count.append(row[0])"
    ]
