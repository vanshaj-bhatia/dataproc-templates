{
 "cells": [
  {
   "attachments": {},
   "cell_type": "markdown",
   "id": "1db5371a-8f16-47b7-bcc7-5af386e9b6d8",
   "metadata": {},
   "source": [
    "# <center>Oracle to Postgres\n"
   ]
  },
  {
   "cell_type": "code",
   "execution_count": null,
   "id": "98acd907",
   "metadata": {},
   "outputs": [],
   "source": [
    "# Copyright 2022 Google LLC\n",
    "#\n",
    "# Licensed under the Apache License, Version 2.0 (the \"License\");\n",
    "# you may not use this file except in compliance with the License.\n",
    "# You may obtain a copy of the License at\n",
    "#\n",
    "#     https://www.apache.org/licenses/LICENSE-2.0\n",
    "#\n",
    "# Unless required by applicable law or agreed to in writing, software\n",
    "# distributed under the License is distributed on an \"AS IS\" BASIS,\n",
    "# WITHOUT WARRANTIES OR CONDITIONS OF ANY KIND, either express or implied.\n",
    "# See the License for the specific language governing permissions and\n",
    "# limitations under the License.\n"
   ]
  },
  {
   "attachments": {},
   "cell_type": "markdown",
   "id": "dd944742",
   "metadata": {},
   "source": [
    "#### References\n",
    "\n",
    "- [DataprocPySparkBatchOp reference](https://google-cloud-pipeline-components.readthedocs.io/en/google-cloud-pipeline-components-1.0.0/google_cloud_pipeline_components.experimental.dataproc.html)\n",
    "- [Kubeflow SDK Overview](https://www.kubeflow.org/docs/components/pipelines/sdk/sdk-overview/)\n",
    "- [Dataproc Serverless in Vertex AI Pipelines tutorial](https://github.com/GoogleCloudPlatform/vertex-ai-samples/blob/main/notebooks/community/ml_ops/stage3/get_started_with_dataproc_serverless_pipeline_components.ipynb)\n",
    "- [Build a Vertex AI Pipeline](https://cloud.google.com/vertex-ai/docs/pipelines/build-pipeline)\n",
    "\n",
    "#### Overview - Oracle to Postgres Migration\n",
    "\n",
    "This notebook helps with the step by step process of migrating Oracle database tables to PostgreSQL using Dataproc template.\n",
    "\n",
    "#### Permissions\n",
    "\n",
    "This notebook is built to run a Vertex AI User-Managed Notebook using the default Compute Engine Service Account.  \n",
    "Check the Dataproc Serverless in Vertex AI Pipelines tutorial linked above to learn how to setup a different Service Account. If using custom service account, service account attached to Vertex AI notebook should have Service Account User role to use custom role in job.\n",
    "\n",
    "Make sure that the service account used to run the notebook has the following roles:\n",
    "\n",
    "- roles/aiplatform.serviceAgent\n",
    "- roles/aiplatform.customCodeServiceAgent\n",
    "- roles/storage.objectCreator\n",
    "- roles/storage.objectViewer\n",
    "- roles/dataproc.editor\n",
    "- roles/dataproc.worker\n",
    "- roles/bigquery.dataEditor\n"
   ]
  },
  {
   "attachments": {},
   "cell_type": "markdown",
   "id": "740926fd-d602-4420-a362-d0646b5e11ce",
   "metadata": {},
   "source": [
    "## Contact\n",
    "\n",
    "Share you feedback, ideas, thoughts [feedback-form](https://forms.gle/XXCJeWeCJJ9fNLQS6)  \n",
    "Questions, issues, and comments should be directed to dataproc-templates-support-external@googlegroups.com\n"
   ]
  },
  {
   "attachments": {},
   "cell_type": "markdown",
   "id": "7d89b301-5249-462a-97d8-986488b303fd",
   "metadata": {},
   "source": [
    "## Step 1: Install Libraries\n",
    "\n",
    "#### Run Step 1 one time for each new notebook instance\n"
   ]
  },
  {
   "cell_type": "code",
   "execution_count": 1,
   "id": "fef65ec2-ad6b-407f-a993-7cdf871bba11",
   "metadata": {
    "tags": []
   },
   "outputs": [
    {
     "name": "stdout",
     "output_type": "stream",
     "text": [
      "Requirement already satisfied: SQLAlchemy in /opt/conda/lib/python3.7/site-packages (1.4.45)\n",
      "Requirement already satisfied: importlib-metadata in /opt/conda/lib/python3.7/site-packages (from SQLAlchemy) (5.1.0)\n",
      "Requirement already satisfied: greenlet!=0.4.17 in /opt/conda/lib/python3.7/site-packages (from SQLAlchemy) (2.0.1)\n",
      "Requirement already satisfied: zipp>=0.5 in /opt/conda/lib/python3.7/site-packages (from importlib-metadata->SQLAlchemy) (3.11.0)\n",
      "Requirement already satisfied: typing-extensions>=3.6.4 in /opt/conda/lib/python3.7/site-packages (from importlib-metadata->SQLAlchemy) (4.4.0)\n",
      "\u001b[33m  WARNING: The script tb-gcp-uploader is installed in '/home/jupyter/.local/bin' which is not on PATH.\n",
      "  Consider adding this directory to PATH or, if you prefer to suppress this warning, use --no-warn-script-location.\u001b[0m\u001b[33m\n",
      "Reading package lists... Done\n",
      "Building dependency tree       \n",
      "Reading state information... Done\n",
      "libpq-dev is already the newest version (11.18-0+deb10u1).\n",
      "0 upgraded, 0 newly installed, 0 to remove and 11 not upgraded.\n",
      "Requirement already satisfied: psycopg2 in /opt/conda/lib/python3.7/site-packages (2.9.5)\n",
      "Requirement already satisfied: cx-Oracle in /opt/conda/lib/python3.7/site-packages (8.3.0)\n"
     ]
    }
   ],
   "source": [
    "!pip3 install SQLAlchemy\n",
    "!pip3 install --upgrade google-cloud-pipeline-components kfp --user -q\n",
    "!sudo apt-get install libpq-dev --yes\n",
    "!pip3 install psycopg2\n",
    "!pip3 install cx-Oracle"
   ]
  },
  {
   "attachments": {},
   "cell_type": "markdown",
   "id": "2fe7de03-566e-4902-97e9-eb9c9c4a8d8f",
   "metadata": {},
   "source": [
    "#### Oracle Client Installation\n"
   ]
  },
  {
   "cell_type": "code",
   "execution_count": null,
   "id": "82bc9e6c-408e-4e87-9e44-82dff4f97969",
   "metadata": {
    "scrolled": true,
    "tags": []
   },
   "outputs": [],
   "source": [
    "%%bash\n",
    "sudo mkdir -p /opt/oracle\n",
    "sudo rm -fr /opt/oracle/instantclient*\n",
    "cd /opt/oracle\n",
    "sudo wget --no-verbose https://download.oracle.com/otn_software/linux/instantclient/instantclient-basic-linuxx64.zip\n",
    "sudo unzip instantclient-basic-linuxx64.zip\n",
    "INSTANT_CLIENT_DIR=$(find /opt/oracle -maxdepth 1 -type d -name \"instantclient_[0-9]*_[0-9]*\" | sort | tail -1)\n",
    "test -n \"${INSTANT_CLIENT_DIR}\" || echo \"ERROR: Could not find instant client\"\n",
    "test -n \"${INSTANT_CLIENT_DIR}\" || exit 1\n",
    "sudo apt-get install libaio1\n",
    "sudo sh -c \"echo ${INSTANT_CLIENT_DIR} > /etc/ld.so.conf.d/oracle-instantclient.conf\"\n",
    "sudo ldconfig\n",
    "export LD_LIBRARY_PATH=${INSTANT_CLIENT_DIR}:$LD_LIBRARY_PATH"
   ]
  },
  {
   "attachments": {},
   "cell_type": "markdown",
   "id": "31456ac6-d058-4d90-8b18-c10f92922f81",
   "metadata": {},
   "source": [
    "#### Once you've installed the additional packages, you may need to restart the notebook kernel so it can find the packages.\n",
    "\n",
    "Uncomment & Run this cell if you have installed anything from above commands\n"
   ]
  },
  {
   "cell_type": "code",
   "execution_count": null,
   "id": "19ef1307-902e-4713-8948-b86084e19312",
   "metadata": {},
   "outputs": [],
   "source": [
    "# import os\n",
    "# import IPython\n",
    "# if not os.getenv(\"IS_TESTING\"):\n",
    "#     app = IPython.Application.instance()\n",
    "#     app.kernel.do_shutdown(True)\n"
   ]
  },
  {
   "attachments": {},
   "cell_type": "markdown",
   "id": "70d01e33-9099-4d2e-b57e-575c3a998d84",
   "metadata": {},
   "source": [
    "## Step 2: Import Libraries\n"
   ]
  },
  {
   "cell_type": "code",
   "execution_count": null,
   "id": "2703b502-1b41-44f1-bf21-41069255bc32",
   "metadata": {
    "tags": []
   },
   "outputs": [],
   "source": [
    "import sqlalchemy\n",
    "from sqlalchemy import text\n",
    "import google.cloud.aiplatform as aiplatform\n",
    "from kfp import dsl\n",
    "from kfp.v2 import compiler\n",
    "from datetime import datetime\n",
    "import time\n",
    "import copy\n",
    "import json\n",
    "import math\n",
    "import pandas as pd\n",
    "from pathlib import Path\n",
    "import os\n",
    "from google_cloud_pipeline_components.experimental.dataproc import (\n",
    "    DataprocPySparkBatchOp,\n",
    ")\n",
    "from sqlalchemy import text"
   ]
  },
  {
   "attachments": {},
   "cell_type": "markdown",
   "id": "09c4a209-db59-42f6-bba7-30cd46b16bad",
   "metadata": {},
   "source": [
    "## Step 3: Assign Parameters\n"
   ]
  },
  {
   "attachments": {},
   "cell_type": "markdown",
   "id": "92d3fbd8-013f-45e6-b7e9-8f31a4580e91",
   "metadata": {},
   "source": [
    "### Step 3.1 Common Parameters\n",
    "\n",
    "- PROJECT : GCP project-id\n",
    "- REGION : GCP region\n",
    "- GCS_STAGING_LOCATION : Cloud Storage staging location to be used for this notebook to store artifacts\n",
    "- SUBNET : VPC subnet\n",
    "- JARS : list of jars. For this notebook postgres connector jar and oracle connector jar is required in addition with the dataproc template jars\n",
    "- MAX_PARALLELISM : Parameter for number of jobs to run in parallel default value is 5\n",
    "- SERVICE_ACCOUNT : Custom service account email to use for vertex ai pipeline and dataproc job with above mentioned permissions\n"
   ]
  },
  {
   "cell_type": "code",
   "execution_count": null,
   "id": "160b0650",
   "metadata": {
    "tags": [
     "parameters"
    ]
   },
   "outputs": [],
   "source": [
    "IS_PARAMETERIZED = False\n"
   ]
  },
  {
   "cell_type": "code",
   "execution_count": 2,
   "id": "1b9f42b4-4fc7-48de-8689-bc0f09d155f9",
   "metadata": {},
   "outputs": [],
   "source": [
    "# Get GCP Project\n",
    "if not IS_PARAMETERIZED:\n",
    "    PROJECT = \"<project-id>\"\n",
    "    REGION = \"<region>\"\n",
    "    GCS_STAGING_LOCATION = \"<gs://bucket/[folder]>\"\n",
    "    SUBNET = \"<projects/{project}/regions/{region}/subnetworks/{subnet}>\"\n",
    "    MAX_PARALLELISM = 5  # max number of tables which will migrated parallelly\n",
    "    SERVICE_ACCOUNT = \"\"\n",
    "\n",
    "# Do not change this parameter unless you want to refer below JARS from new location\n",
    "JARS = [\n",
    "    GCS_STAGING_LOCATION + \"/jars/ojdbc8-21.7.0.0.jar\",\n",
    "    GCS_STAGING_LOCATION + \"/jars/postgresql-42.2.6.jar\",\n",
    "]\n"
   ]
  },
  {
   "cell_type": "code",
   "execution_count": null,
   "id": "4a87c4e3-a4bd-44bd-8120-99097383bcec",
   "metadata": {},
   "outputs": [],
   "source": [
    "# If SERVICE_ACCOUNT is not specified it will take the one attached to Notebook\n",
    "if SERVICE_ACCOUNT == '':\n",
    "    shell_output = !gcloud auth list 2>/dev/null\n",
    "    SERVICE_ACCOUNT = shell_output[2].replace(\"*\", \"\").strip()\n",
    "    print(\"Service Account: \",SERVICE_ACCOUNT)"
   ]
  },
  {
   "attachments": {},
   "cell_type": "markdown",
   "id": "051df2af-bd8b-47c7-8cb2-05404ca0d859",
   "metadata": {},
   "source": [
    "### Step 3.2 ORACLE to Postgres Parameters\n",
    "\n",
    "- ORACLE_HOST : Oracle instance ip address\n",
    "- ORACLE_PORT : Oracle instance port\n",
    "- ORACLE_USERNAME : Oracle username\n",
    "- ORACLE_PASSWORD : Oracle password\n",
    "- ORACLE_DATABASE : Name of database/service for Oracle connection\n",
    "- ORACLETABLE_LIST : list of tables you want to migrate eg: ['table1','table2'] else provide an empty list for migration whole database eg : []\n"
   ]
  },
  {
   "cell_type": "code",
   "execution_count": null,
   "id": "a4c61a12-7f39-41df-ace8-5d5c573680f1",
   "metadata": {
    "tags": []
   },
   "outputs": [],
   "source": [
    "if not IS_PARAMETERIZED:\n",
    "    ORACLE_HOST = \"<host>\"\n",
    "    ORACLE_PORT = \"<port\"\n",
    "    ORACLE_USERNAME = \"<username>\"\n",
    "    ORACLE_PASSWORD = \"<password>\"\n",
    "    ORACLE_DATABASE = \"<database>\"\n",
    "    ORACLETABLE_LIST = (\n",
    "        []\n",
    "    )  # leave list empty for migrating complete database else provide tables as ['table1','table2']"
   ]
  },
  {
   "attachments": {},
   "cell_type": "markdown",
   "id": "17131137-9cd1-41a0-a942-52c3fa9f34e6",
   "metadata": {},
   "source": [
    "### Step 3.3 POSTGRES Parameters\n",
    "\n",
    "- POSTGRES_HOST : POSTGRES instance ip address\n",
    "- POSTGRES_PORT : POSTGRES instance port\n",
    "- POSTGRES_USERNAME : POSTGRES username\n",
    "- POSTGRES_PASSWORD : POSTGRES password\n",
    "- POSTGRES_DATABASE : name of database that you want to migrate\n",
    "- POSTGRES_SCHEMA : name of schema that you want to migrate\n",
    "- OUTPUT_MODE : Output write mode (one of: append,overwrite,ignore,errorifexists)(Defaults to overwrite)\n",
    "- BATCH_SIZE : JDBC output batch size. Default set to 1000\n"
   ]
  },
  {
   "cell_type": "code",
   "execution_count": null,
   "id": "77dd8c35-8c55-40e2-ae5b-9a7e6a13bf50",
   "metadata": {},
   "outputs": [],
   "source": [
    "if not IS_PARAMETERIZED:\n",
    "    POSTGRES_HOST = \"<host>\"\n",
    "    POSTGRES_PORT = \"<port>\"\n",
    "    POSTGRES_USERNAME = \"<username>\"\n",
    "    POSTGRES_PASSWORD = \"<password>\"\n",
    "    POSTGRES_DATABASE = \"<database>\"\n",
    "    POSTGRES_SCHEMA = \"<schema>\"\n",
    "    JDBCTOJDBC_OUTPUT_MODE = (\n",
    "        \"<modeoverwrite>\"  # one of append/overwrite/ignore/errorifexists\n",
    "    )\n",
    "    JDBCTOJDBC_OUTPUT_BATCH_SIZE = \"1000\""
   ]
  },
  {
   "attachments": {},
   "cell_type": "markdown",
   "id": "166b1536-d58e-423b-b3c2-cc0c171d275e",
   "metadata": {
    "tags": []
   },
   "source": [
    "### Step 3.4 Notebook Configuration Parameters\n",
    "\n",
    "Below variables should not be changed unless required\n",
    "\n",
    "- ORACLE_URL : Oracle Python URL\n",
    "- JDBC_DRIVER : JDBC driver class\n",
    "- JDBC_URL : Oracle JDBC URL\n",
    "- JDBC_FETCH_SIZE : Determines how many rows to fetch per round trip\n",
    "- MAIN_CLASS : Dataproc Template Main Class\n",
    "- WORKING_DIRECTORY : Python working directory\n",
    "- PACKAGE_EGG_FILE : Dataproc Template distributio file\n",
    "- PIPELINE_ROOT : Path to Vertex AI pipeline artifacts\n"
   ]
  },
  {
   "cell_type": "code",
   "execution_count": null,
   "id": "377a2cd7",
   "metadata": {},
   "outputs": [],
   "source": [
    "cur_path = Path(os.getcwd())\n",
    "if IS_PARAMETERIZED:\n",
    "    WORKING_DIRECTORY = os.path.join(cur_path.parent, \"python\")\n",
    "else:\n",
    "    WORKING_DIRECTORY = os.path.join(cur_path.parent.parent, \"python\")\n",
    "\n",
    "# If the above code doesn't fetches the correct path please\n",
    "# provide complete path to python folder in your dataproc\n",
    "# template repo which you cloned\n",
    "\n",
    "# WORKING_DIRECTORY = \"/home/jupyter/dataproc-templates/python/\"\n",
    "print(WORKING_DIRECTORY)"
   ]
  },
  {
   "cell_type": "code",
   "execution_count": null,
   "id": "c6f0f037-e888-4479-a143-f06a39bd5cc1",
   "metadata": {
    "tags": []
   },
   "outputs": [],
   "source": [
    "ORACLE_URL = \"oracle://{}:{}@{}:{}?service_name={}\".format(\n",
    "    ORACLE_USERNAME, ORACLE_PASSWORD, ORACLE_HOST, ORACLE_PORT, ORACLE_DATABASE\n",
    ")\n",
    "JDBC_INPUT_DRIVER = \"oracle.jdbc.OracleDriver\"\n",
    "JDBC_INPUT_URL = \"jdbc:oracle:thin:{}/{}@{}:{}/{}\".format(\n",
    "    ORACLE_USERNAME, ORACLE_PASSWORD, ORACLE_HOST, ORACLE_PORT, ORACLE_DATABASE\n",
    ")\n",
    "MAIN_CLASS = \"com.google.cloud.dataproc.templates.main.DataProcTemplate\"\n",
    "WORKING_DIRECTORY = \"/home/jupyter/dataproc-templates/python/\"\n",
    "JDBC_OUTPUT_DRIVER = \"org.postgresql.Driver\"\n",
    "JDBC_OUTPUT_URL = \"jdbc:postgresql://{0}:{1}/{2}?user={3}&password={4}&reWriteBatchedInserts=true\".format(\n",
    "    POSTGRES_HOST,\n",
    "    POSTGRES_PORT,\n",
    "    POSTGRES_DATABASE,\n",
    "    POSTGRES_USERNAME,\n",
    "    POSTGRES_PASSWORD,\n",
    ")\n",
    "PACKAGE_EGG_FILE = \"dataproc_templates_distribution.egg\"\n",
    "\n",
    "JDBC_FETCH_SIZE = 200\n",
    "\n",
    "PIPELINE_ROOT = GCS_STAGING_LOCATION + \"/pipeline_root/dataproc_pyspark\"\n",
    "MAIN_PYTHON_FILE = GCS_STAGING_LOCATION + \"/main.py\"\n",
    "PYTHON_FILE_URIS = [GCS_STAGING_LOCATION + \"/dataproc_templates_distribution.egg\"]"
   ]
  },
  {
   "attachments": {},
   "cell_type": "markdown",
   "id": "115c062b-5a91-4372-b440-5c37a12fbf87",
   "metadata": {},
   "source": [
    "## Step 4: Generate ORACLE Table List\n",
    "\n",
    "This step creates list of tables for migration. If ORACLETABLE_LIST is kept empty all the tables in the ORACLE_DATABASE are listed for migration otherwise the provided list is used\n"
   ]
  },
  {
   "cell_type": "code",
   "execution_count": null,
   "id": "d0e362ac-30cd-4857-9e2a-0e9eb926e627",
   "metadata": {
    "tags": []
   },
   "outputs": [],
   "source": [
    "if len(ORACLETABLE_LIST) == 0:\n",
    "    DB = sqlalchemy.create_engine(ORACLE_URL)\n",
    "    with DB.connect() as conn:\n",
    "        print(\"connected to database\")\n",
    "        results = conn.execute(text(\"SELECT table_name FROM user_tables\")).fetchall()\n",
    "        print(\"Total Tables = \", len(results))\n",
    "        for row in results:\n",
    "            ORACLETABLE_LIST.append(row[0])\n",
    "\n",
    "print(\"list of tables for migration :\")\n",
    "print(ORACLETABLE_LIST)"
   ]
  },
  {
   "attachments": {},
   "cell_type": "markdown",
   "id": "1d9a62e8-7499-41c6-b32b-73b539b0c7c4",
   "metadata": {},
   "source": [
    "## Step 5: Get Primary Keys for tables from ORACLE source\n",
    "\n",
    "This step fetches primary key of tables listed in ORACLETABLE_LIST from ORACLE_DATABASE\n"
   ]
  },
  {
   "cell_type": "code",
   "execution_count": null,
   "id": "93608d0f-ef97-4700-b360-cfb3444e88c4",
   "metadata": {},
   "outputs": [],
   "source": [
    "SQL_TABLE_PRIMARY_KEYS = {}  # dict for storing primary keys for each table\n",
    "\n",
    "DB = sqlalchemy.create_engine(ORACLE_URL)\n",
    "with DB.connect() as conn:\n",
    "    for table in ORACLETABLE_LIST:\n",
    "        primary_keys = []\n",
    "        results = conn.execute(\n",
    "            text(\n",
    "                \"SELECT cols.column_name FROM sys.all_constraints cons, sys.all_cons_columns cols WHERE cols.table_name = '{}' AND cons.constraint_type = 'P' AND cons.status = 'ENABLED' AND cols.position = 1 AND cons.constraint_name = cols.constraint_name AND cons.owner = cols.owner\".format(\n",
    "                    table\n",
    "                )\n",
    "            )\n",
    "        ).fetchall()\n",
    "        for row in results:\n",
    "            primary_keys.append(row[0])\n",
    "        if primary_keys:\n",
    "            SQL_TABLE_PRIMARY_KEYS[table] = \",\".join(primary_keys)\n",
    "        else:\n",
    "            SQL_TABLE_PRIMARY_KEYS[table] = \"\""
   ]
  },
  {
   "cell_type": "code",
   "execution_count": null,
   "id": "32f69245-f3f4-464f-a4c1-85ffd3e805e3",
   "metadata": {},
   "outputs": [],
   "source": [
    "pkDF = pd.DataFrame(\n",
    "    {\"table\": ORACLETABLE_LIST, \"primary_keys\": list(SQL_TABLE_PRIMARY_KEYS.values())}\n",
    ")\n",
    "print(\"Below are identified primary keys for migrating ORACLE table to Postgres:\")\n",
    "pkDF"
   ]
  },
  {
   "attachments": {},
   "cell_type": "markdown",
   "id": "f8ac9a9f-1332-4c75-b6ca-bfb3b776671f",
   "metadata": {
    "tags": []
   },
   "source": [
    "# Step 6: Get Row Count of Tables and identify Partition Columns\n",
    "\n",
    "This step uses PARTITION_THRESHOLD(default value is 1 million) parameter and any table having rows greater than PARTITION_THRESHOLD will be used for partitioned read based on Primary Keys\n",
    "\n",
    "- CHECK_PARTITION_COLUMN_LIST : List will have table and its partitioned column if exceeds threshold\n"
   ]
  },
  {
   "cell_type": "code",
   "execution_count": 3,
   "id": "fe54e83c-7845-4043-baf8-c0ee6f32787a",
   "metadata": {},
   "outputs": [],
   "source": [
    "PARTITION_THRESHOLD = 1000000\n",
    "CHECK_PARTITION_COLUMN_LIST = {}"
   ]
  },
  {
   "cell_type": "code",
   "execution_count": null,
   "id": "b692a051-7555-42fc-af27-b05e461576f4",
   "metadata": {},
   "outputs": [],
   "source": [
    "with DB.connect() as conn:\n",
    "    for table in ORACLETABLE_LIST:\n",
    "        results = conn.execute(text(\"SELECT count(1) FROM {}\".format(table))).fetchall()\n",
    "        if (\n",
    "            results[0][0] > int(PARTITION_THRESHOLD)\n",
    "            and len(SQL_TABLE_PRIMARY_KEYS.get(table).split(\",\")[0]) > 0\n",
    "        ):\n",
    "            column_list = SQL_TABLE_PRIMARY_KEYS.get(table).split(\",\")\n",
    "            column = column_list[0]\n",
    "            results_datatype = conn.execute(\n",
    "                text(\n",
    "                    \"select DATA_TYPE from sys.all_tab_columns where TABLE_NAME = '{0}' and COLUMN_NAME = '{1}'\".format(\n",
    "                        table, column\n",
    "                    )\n",
    "                )\n",
    "            ).fetchall()\n",
    "            if (\n",
    "                results_datatype[0][0] == \"NUMBER\"\n",
    "                or results_datatype[0][0] == \"INTEGER\"\n",
    "            ):\n",
    "                lowerbound = conn.execute(\n",
    "                    text(\"SELECT min({0}) from {1}\".format(column, table))\n",
    "                ).fetchall()\n",
    "                upperbound = conn.execute(\n",
    "                    text(\"SELECT max({0}) from {1}\".format(column, table))\n",
    "                ).fetchall()\n",
    "                numberPartitions = math.ceil(\n",
    "                    (upperbound[0][0] - lowerbound[0][0]) / PARTITION_THRESHOLD\n",
    "                )\n",
    "                CHECK_PARTITION_COLUMN_LIST[table] = [\n",
    "                    column,\n",
    "                    lowerbound[0][0],\n",
    "                    upperbound[0][0],\n",
    "                    numberPartitions,\n",
    "                ]\n",
    "\n",
    "print(CHECK_PARTITION_COLUMN_LIST)"
   ]
  },
  {
   "attachments": {},
   "cell_type": "markdown",
   "id": "1fa5f841-a687-4723-a8e6-6e7e752ba36e",
   "metadata": {
    "tags": []
   },
   "source": [
<<<<<<< HEAD
    "## Step 7: Download JAR files and Upload to Cloud Storage (only rquired to run one-time)\n",
    "#### Run Step 7 one time for each new notebook instance"
=======
    "## Step 7: Download JAR files and Upload to GCS (only rquired to run one-time)\n",
    "\n",
    "#### Run Step 7 one time for each new notebook instance\n"
>>>>>>> 404eaf34
   ]
  },
  {
   "cell_type": "code",
   "execution_count": null,
   "id": "22220ae3-9fb4-471c-b5aa-f606deeca15e",
   "metadata": {
    "tags": []
   },
   "outputs": [],
   "source": [
    "%cd $WORKING_DIRECTORY"
   ]
  },
  {
   "attachments": {},
   "cell_type": "markdown",
   "id": "bdee7afc-699b-4c1a-aeec-df0f99764ae0",
   "metadata": {},
   "source": [
    "#### Downloading JDBC Oracle Driver and Postgres Jar files\n"
   ]
  },
  {
   "cell_type": "code",
   "execution_count": null,
   "id": "4b40f634-1983-4267-a4c1-b072bf6d81ae",
   "metadata": {
    "scrolled": true,
    "tags": []
   },
   "outputs": [],
   "source": [
    "%%bash\n",
    "wget --no-verbose https://repo1.maven.org/maven2/com/oracle/database/jdbc/ojdbc8/21.7.0.0/ojdbc8-21.7.0.0.jar\n",
    "wget --no-verbose https://jdbc.postgresql.org/download/postgresql-42.2.6.jar"
   ]
  },
  {
   "attachments": {},
   "cell_type": "markdown",
   "id": "6e6d6813-36f0-45bc-a784-217842635138",
   "metadata": {},
   "source": [
    "#### Build Dataproc Templates python package\n"
   ]
  },
  {
   "cell_type": "code",
   "execution_count": null,
   "id": "06735281-1c22-48d3-9b71-20f9ca99d04a",
   "metadata": {
    "scrolled": true,
    "tags": []
   },
   "outputs": [],
   "source": [
    "! python ./setup.py bdist_egg --output=$PACKAGE_EGG_FILE"
   ]
  },
  {
   "attachments": {},
   "cell_type": "markdown",
   "id": "9e1a779f-2c39-42ec-98be-0f5e9d715447",
   "metadata": {},
   "source": [
    "#### Copying JARS files to GCS_STAGING_LOCATION\n"
   ]
  },
  {
   "cell_type": "code",
   "execution_count": null,
   "id": "939cdcd5-0f3e-4f51-aa78-93d1976cb0f4",
   "metadata": {
    "tags": []
   },
   "outputs": [],
   "source": [
    "! gsutil cp main.py $GCS_STAGING_LOCATION/\n",
    "! gsutil cp -r $PACKAGE_EGG_FILE $GCS_STAGING_LOCATION/\n",
    "! gsutil cp ojdbc8-21.7.0.0.jar $GCS_STAGING_LOCATION/jars/ojdbc8-21.7.0.0.jar\n",
    "! gsutil cp postgresql-42.2.6.jar $GCS_STAGING_LOCATION/jars/postgresql-42.2.6.jar"
   ]
  },
  {
   "attachments": {},
   "cell_type": "markdown",
   "id": "0d9bb170-09c4-40d1-baaf-9e907f215889",
   "metadata": {},
   "source": [
    "## Step 8: Calculate Parallel Jobs for ORACLE to Postgres\n",
    "\n",
    "This step uses MAX_PARALLELISM parameter to calculate number of parallel jobs to run\n"
   ]
  },
  {
   "cell_type": "code",
   "execution_count": null,
   "id": "2c501db0-c1fb-4a05-88b8-a7e546e2b1d0",
   "metadata": {
    "tags": []
   },
   "outputs": [],
   "source": [
    "# calculate parallel jobs:\n",
    "COMPLETE_LIST = copy.deepcopy(ORACLETABLE_LIST)\n",
    "PARALLEL_JOBS = len(ORACLETABLE_LIST) // MAX_PARALLELISM\n",
    "JOB_LIST = []\n",
    "while len(COMPLETE_LIST) > 0:\n",
    "    SUB_LIST = []\n",
    "    for i in range(MAX_PARALLELISM):\n",
    "        if len(COMPLETE_LIST) > 0:\n",
    "            SUB_LIST.append(COMPLETE_LIST[0])\n",
    "            COMPLETE_LIST.pop(0)\n",
    "        else:\n",
    "            break\n",
    "    JOB_LIST.append(SUB_LIST)\n",
    "print(\"list of tables for execution : \")\n",
    "print(JOB_LIST)"
   ]
  },
  {
   "attachments": {},
   "cell_type": "markdown",
   "id": "7e31a5e7-f8d4-4474-816f-13217dfa5fad",
   "metadata": {},
   "source": [
    "## Step 9:Create Source Schemas in POSTGRES\n"
   ]
  },
  {
   "cell_type": "code",
   "execution_count": null,
   "id": "dac53ca9-75a1-48d7-82a3-9674a1fbdec0",
   "metadata": {},
   "outputs": [],
   "source": [
    "import psycopg2\n",
    "\n",
    "postgresDB = psycopg2.connect(\n",
    "    user=POSTGRES_USERNAME,\n",
    "    password=POSTGRES_PASSWORD,\n",
    "    dbname=POSTGRES_DATABASE,\n",
    "    host=POSTGRES_HOST,\n",
    "    port=POSTGRES_PORT,\n",
    ")\n",
    "postgresDB.autocommit = True\n",
    "conn = postgresDB.cursor()\n",
    "conn.execute(\"\"\"CREATE SCHEMA IF NOT EXISTS {};\"\"\".format(POSTGRES_SCHEMA))\n",
    "conn.close()"
   ]
  },
  {
   "attachments": {},
   "cell_type": "markdown",
   "id": "63075f47-4d9f-4237-8833-aa29eebb09f4",
   "metadata": {},
   "source": [
    "## Step 10: Execute Pipeline to Migrate tables from ORACLE to POSTGRES\n"
   ]
  },
  {
   "cell_type": "code",
   "execution_count": null,
   "id": "22f7d00c-bd2a-4aaa-aee4-e41a9793dfb1",
   "metadata": {
    "tags": []
   },
   "outputs": [],
   "source": [
    "oracle_to_postgres_jobs = []\n",
    "\n",
    "\n",
    "def migrate_oracle_to_postgres(EXECUTION_LIST):\n",
    "    EXECUTION_LIST = EXECUTION_LIST\n",
    "    aiplatform.init(project=PROJECT, staging_bucket=GCS_STAGING_LOCATION)\n",
    "\n",
    "    @dsl.pipeline(\n",
    "        name=\"python-oracle-to-postgres-pyspark\",\n",
    "        description=\"Pipeline to get data from Oracle to postgres\",\n",
    "    )\n",
    "    def pipeline(\n",
    "        PROJECT_ID: str = PROJECT,\n",
    "        LOCATION: str = REGION,\n",
    "        MAIN_PYTHON_CLASS: str = MAIN_PYTHON_FILE,\n",
    "        PYTHON_FILE_URIS: list = PYTHON_FILE_URIS,\n",
    "        JAR_FILE_URIS: list = JARS,\n",
    "        SUBNETWORK_URI: str = SUBNET,\n",
    "    ):\n",
    "        for table in EXECUTION_LIST:\n",
    "            BATCH_ID = (\n",
    "                \"oracle2postgres-{}\".format(datetime.now().strftime(\"%s\"))\n",
    "                .replace(\".\", \"-\")\n",
    "                .replace(\"_\", \"-\")\n",
    "                .lower()\n",
    "            )\n",
    "            oracle_to_postgres_jobs.append(BATCH_ID)\n",
    "\n",
    "            if table in CHECK_PARTITION_COLUMN_LIST.keys():\n",
    "                TEMPLATE_SPARK_ARGS = [\n",
    "                    \"--template=JDBCTOJDBC\",\n",
    "                    \"--jdbctojdbc.input.url={}\".format(JDBC_INPUT_URL),\n",
    "                    \"--jdbctojdbc.input.driver={}\".format(JDBC_INPUT_DRIVER),\n",
    "                    \"--jdbctojdbc.input.table={}\".format(table),\n",
    "                    \"--jdbctojdbc.output.url={}\".format(JDBC_OUTPUT_URL),\n",
    "                    \"--jdbctojdbc.output.driver={}\".format(JDBC_OUTPUT_DRIVER),\n",
    "                    \"--jdbctojdbc.output.table={}\".format(\n",
    "                        POSTGRES_SCHEMA + \".\" + table\n",
    "                    ),\n",
    "                    \"--jdbctojdbc.input.partitioncolumn={}\".format(\n",
    "                        CHECK_PARTITION_COLUMN_LIST[table][0]\n",
    "                    ),\n",
    "                    \"--jdbctojdbc.input.lowerbound={}\".format(\n",
    "                        CHECK_PARTITION_COLUMN_LIST[table][1]\n",
    "                    ),\n",
    "                    \"--jdbctojdbc.input.upperbound={}\".format(\n",
    "                        CHECK_PARTITION_COLUMN_LIST[table][2]\n",
    "                    ),\n",
    "                    \"--jdbctojdbc.numpartitions={}\".format(\n",
    "                        CHECK_PARTITION_COLUMN_LIST[table][3]\n",
    "                    ),\n",
    "                    \"--jdbctojdbc.output.mode={}\".format(JDBCTOJDBC_OUTPUT_MODE),\n",
    "                    \"--jdbctojdbc.output.batch.size={}\".format(\n",
    "                        JDBCTOJDBC_OUTPUT_BATCH_SIZE\n",
    "                    ),\n",
    "                ]\n",
    "            else:\n",
    "                TEMPLATE_SPARK_ARGS = [\n",
    "                    \"--template=JDBCTOJDBC\",\n",
    "                    \"--jdbctojdbc.input.url={}\".format(JDBC_INPUT_URL),\n",
    "                    \"--jdbctojdbc.input.driver={}\".format(JDBC_INPUT_DRIVER),\n",
    "                    \"--jdbctojdbc.input.table={}\".format(table),\n",
    "                    \"--jdbctojdbc.output.url={}\".format(JDBC_OUTPUT_URL),\n",
    "                    \"--jdbctojdbc.output.driver={}\".format(JDBC_OUTPUT_DRIVER),\n",
    "                    \"--jdbctojdbc.output.table={}\".format(\n",
    "                        POSTGRES_SCHEMA + \".\" + table\n",
    "                    ),\n",
    "                    \"--jdbctojdbc.output.mode={}\".format(JDBCTOJDBC_OUTPUT_MODE),\n",
    "                    \"--jdbctojdbc.output.batch.size={}\".format(\n",
    "                        JDBCTOJDBC_OUTPUT_BATCH_SIZE\n",
    "                    ),\n",
    "                ]\n",
    "\n",
    "            _ = DataprocPySparkBatchOp(\n",
    "                project=PROJECT_ID,\n",
    "                location=LOCATION,\n",
    "                batch_id=BATCH_ID,\n",
    "                main_python_file_uri=MAIN_PYTHON_CLASS,\n",
    "                jar_file_uris=JAR_FILE_URIS,\n",
    "                python_file_uris=PYTHON_FILE_URIS,\n",
    "                subnetwork_uri=SUBNETWORK_URI,\n",
    "                service_account=SERVICE_ACCOUNT,\n",
    "                args=TEMPLATE_SPARK_ARGS,\n",
    "            )\n",
    "            time.sleep(3)\n",
    "\n",
    "    compiler.Compiler().compile(pipeline_func=pipeline, package_path=\"pipeline.json\")\n",
    "\n",
    "    pipeline = aiplatform.PipelineJob(\n",
    "        display_name=\"pipeline\",\n",
    "        template_path=\"pipeline.json\",\n",
    "        pipeline_root=PIPELINE_ROOT,\n",
    "        enable_caching=False,\n",
    "    )\n",
    "    pipeline.run(service_account=SERVICE_ACCOUNT)"
   ]
  },
  {
   "cell_type": "code",
   "execution_count": null,
   "id": "44205b54-1ac7-42f3-85ad-5b20f531056b",
   "metadata": {
    "scrolled": true,
    "tags": []
   },
   "outputs": [],
   "source": [
    "for execution_list in JOB_LIST:\n",
    "    print(execution_list)\n",
    "    migrate_oracle_to_postgres(execution_list)\n"
   ]
  },
  {
   "attachments": {},
   "cell_type": "markdown",
   "id": "9ce7f828-dacc-404b-8927-dc3813e7216a",
   "metadata": {},
   "source": [
    "## Step 10: Get status for tables migrated from ORACLE to POSTGRES\n"
   ]
  },
  {
   "cell_type": "code",
   "execution_count": null,
   "id": "b611510f-271c-447a-899d-42fbb983268d",
   "metadata": {
    "tags": []
   },
   "outputs": [],
   "source": [
    "def get_bearer_token():\n",
    "    try:\n",
    "        # Defining Scope\n",
    "        CREDENTIAL_SCOPES = [\"https://www.googleapis.com/auth/cloud-platform\"]\n",
    "\n",
    "        # Assining credentials and project value\n",
    "        credentials, project_id = google.auth.default(scopes=CREDENTIAL_SCOPES)\n",
    "\n",
    "        # Refreshing credentials data\n",
    "        credentials.refresh(requests.Request())\n",
    "\n",
    "        # Get refreshed token\n",
    "        token = credentials.token\n",
    "        if token:\n",
    "            return (token, 200)\n",
    "        else:\n",
    "            return \"Bearer token not generated\"\n",
    "    except Exception as error:\n",
    "        return (\"Bearer token not generated. Error : {}\".format(error), 500)"
   ]
  },
  {
   "cell_type": "code",
   "execution_count": null,
   "id": "d1fcbc63-19db-42a8-a2ed-d9855da00c04",
   "metadata": {
    "tags": []
   },
   "outputs": [],
   "source": [
    "from google.auth.transport import requests\n",
    "import google\n",
    "\n",
    "token = get_bearer_token()\n",
    "if token[1] == 200:\n",
    "    print(\"Bearer token generated\")\n",
    "else:\n",
    "    print(token)"
   ]
  },
  {
   "cell_type": "code",
   "execution_count": null,
   "id": "5be3cf87-6d28-4b23-8466-87d3399f7a29",
   "metadata": {
    "tags": []
   },
   "outputs": [],
   "source": [
    "import requests\n",
    "\n",
    "oracle_to_pg_status = []\n",
    "job_status_url = (\n",
    "    \"https://dataproc.googleapis.com/v1/projects/{}/locations/{}/batches/{}\"\n",
    ")\n",
    "for job in oracle_to_postgres_jobs:\n",
    "    auth = \"Bearer \" + token[0]\n",
    "    url = job_status_url.format(PROJECT, REGION, job)\n",
    "    headers = {\"Content-Type\": \"application/json; charset=UTF-8\", \"Authorization\": auth}\n",
    "    response = requests.get(url, headers=headers)\n",
    "    oracle_to_pg_status.append(response.json()[\"state\"])"
   ]
  },
  {
   "cell_type": "code",
   "execution_count": null,
   "id": "1097575d-07c2-4659-a75f-d7e898e3f077",
   "metadata": {
    "tags": []
   },
   "outputs": [],
   "source": [
    "statusDF = pd.DataFrame(\n",
    "    {\n",
    "        \"table\": ORACLETABLE_LIST,\n",
    "        \"oracle_to_postgres_job\": oracle_to_postgres_jobs,\n",
    "        \"oracle_to_postgres_status\": oracle_to_pg_status,\n",
    "    }\n",
    ")\n",
    "statusDF"
   ]
  },
  {
   "attachments": {},
   "cell_type": "markdown",
   "id": "0961f164-c7e4-4bb5-80f0-25fd1051147b",
   "metadata": {},
   "source": [
    "## Step 11: Validate row counts of migrated tables from ORACLE to Postgres\n"
   ]
  },
  {
   "cell_type": "code",
   "execution_count": null,
   "id": "8a3a28fb-3a39-4a10-b92d-0685b351a1b3",
   "metadata": {
    "tags": []
   },
   "outputs": [],
   "source": [
    "oracle_row_count = []\n",
    "postgres_row_count = []\n"
   ]
  },
  {
   "cell_type": "code",
   "execution_count": null,
   "id": "25299344-c167-4764-a5d1-56c1b384d104",
   "metadata": {
    "tags": []
   },
   "outputs": [],
   "source": [
    "# Get Oracle table counts\n",
    "DB = sqlalchemy.create_engine(ORACLE_URL)\n",
    "with DB.connect() as conn:\n",
    "    for table in ORACLETABLE_LIST:\n",
    "        results = conn.execute(text(\"select count(*) from {}\".format(table))).fetchall()\n",
    "        for row in results:\n",
    "            oracle_row_count.append(row[0])\n"
   ]
  },
  {
   "cell_type": "code",
   "execution_count": null,
   "id": "ab0e539d-5180-4f5b-915e-35f7ea45e0d3",
   "metadata": {
    "tags": []
   },
   "outputs": [],
   "source": [
    "import psycopg2\n",
    "\n",
    "postgresDB = psycopg2.connect(\n",
    "    user=POSTGRES_USERNAME,\n",
    "    password=POSTGRES_PASSWORD,\n",
    "    dbname=POSTGRES_DATABASE,\n",
    "    host=POSTGRES_HOST,\n",
    "    port=POSTGRES_PORT,\n",
    ")\n",
    "\n",
    "conn = postgresDB.cursor()\n",
    "for table in ORACLETABLE_LIST:\n",
    "    conn.execute(\"\"\"select count(*) from {}.{}\"\"\".format(POSTGRES_SCHEMA, table))\n",
    "    results = conn.fetchall()\n",
    "    for row in results:\n",
    "        postgres_row_count.append(row[0])\n",
    "conn.close()"
   ]
  },
  {
   "cell_type": "code",
   "execution_count": null,
   "id": "4b1afe12-3eb9-4133-8377-66dc63ac649c",
   "metadata": {
    "tags": []
   },
   "outputs": [],
   "source": [
    "statusDF[\"oracle_row_count\"] = oracle_row_count\n",
    "statusDF[\"postgres_row_count\"] = postgres_row_count\n",
    "statusDF"
   ]
  }
 ],
 "metadata": {
  "environment": {
   "kernel": "python3",
   "name": "common-cpu.m104",
   "type": "gcloud",
   "uri": "gcr.io/deeplearning-platform-release/base-cpu:m104"
  },
  "kernelspec": {
   "display_name": "Python 3",
   "language": "python",
   "name": "python3"
  },
  "language_info": {
   "codemirror_mode": {
    "name": "ipython",
    "version": 3
   },
   "file_extension": ".py",
   "mimetype": "text/x-python",
   "name": "python",
   "nbconvert_exporter": "python",
   "pygments_lexer": "ipython3",
   "version": "3.9.2"
  },
  "vscode": {
   "interpreter": {
    "hash": "31f2aee4e71d21fbe5cf8b01ff0e069b9275f58929596ceb00d14d90e3e16cd6"
   }
  }
 },
 "nbformat": 4,
 "nbformat_minor": 5
}<|MERGE_RESOLUTION|>--- conflicted
+++ resolved
@@ -615,14 +615,8 @@
     "tags": []
    },
    "source": [
-<<<<<<< HEAD
-    "## Step 7: Download JAR files and Upload to Cloud Storage (only rquired to run one-time)\n",
+    "## Step 7: Download JAR files and Upload to Cloud Storage (only required to run one-time)\n",
     "#### Run Step 7 one time for each new notebook instance"
-=======
-    "## Step 7: Download JAR files and Upload to GCS (only rquired to run one-time)\n",
-    "\n",
-    "#### Run Step 7 one time for each new notebook instance\n"
->>>>>>> 404eaf34
    ]
   },
   {
