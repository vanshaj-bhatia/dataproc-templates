--- conflicted
+++ resolved
@@ -77,12 +77,6 @@
    "execution_count": null,
    "id": "fef65ec2-ad6b-407f-a993-7cdf871bba11",
    "metadata": {
-<<<<<<< HEAD
-    "pycharm": {
-     "name": "#%%\n"
-    },
-=======
->>>>>>> 1c12bb1e
     "tags": []
    },
    "outputs": [],
@@ -105,12 +99,6 @@
    "execution_count": null,
    "id": "82bc9e6c-408e-4e87-9e44-82dff4f97969",
    "metadata": {
-<<<<<<< HEAD
-    "pycharm": {
-     "name": "#%%\n"
-    },
-=======
->>>>>>> 1c12bb1e
     "scrolled": true,
     "tags": []
    },
@@ -169,27 +157,16 @@
    "execution_count": null,
    "id": "2703b502-1b41-44f1-bf21-41069255bc32",
    "metadata": {
-<<<<<<< HEAD
-    "pycharm": {
-     "name": "#%%\n"
-    },
-=======
->>>>>>> 1c12bb1e
-    "tags": []
-   },
-   "outputs": [],
-   "source": [
-<<<<<<< HEAD
+    "tags": []
+   },
+   "outputs": [],
+   "source": [
     "from datetime import datetime\n",
     "import os\n",
     "from pathlib import Path\n",
     "import sys\n",
     "import time\n",
     "\n",
-=======
-    "import sqlalchemy\n",
-    "from sqlalchemy import text\n",
->>>>>>> 1c12bb1e
     "import google.cloud.aiplatform as aiplatform\n",
     "from kfp import dsl\n",
     "from kfp.v2 import compiler\n",
@@ -236,12 +213,6 @@
    "execution_count": null,
    "id": "abe19575-7914-4dfa-b496-b8b2cfe2afd6",
    "metadata": {
-<<<<<<< HEAD
-    "pycharm": {
-     "name": "#%%\n"
-    },
-=======
->>>>>>> 1c12bb1e
     "tags": []
    },
    "outputs": [],
@@ -294,12 +265,6 @@
    "execution_count": null,
    "id": "a4c61a12-7f39-41df-ace8-5d5c573680f1",
    "metadata": {
-<<<<<<< HEAD
-    "pycharm": {
-     "name": "#%%\n"
-    },
-=======
->>>>>>> 1c12bb1e
     "tags": []
    },
    "outputs": [],
@@ -356,12 +321,6 @@
    "execution_count": null,
    "id": "c6f0f037-e888-4479-a143-f06a39bd5cc1",
    "metadata": {
-<<<<<<< HEAD
-    "pycharm": {
-     "name": "#%%\n"
-    },
-=======
->>>>>>> 1c12bb1e
     "tags": []
    },
    "outputs": [],
@@ -391,17 +350,10 @@
    "execution_count": null,
    "id": "d0e362ac-30cd-4857-9e2a-0e9eb926e627",
    "metadata": {
-<<<<<<< HEAD
-    "pycharm": {
-     "name": "#%%\n"
-    },
-=======
->>>>>>> 1c12bb1e
-    "tags": []
-   },
-   "outputs": [],
-   "source": [
-<<<<<<< HEAD
+    "tags": []
+   },
+   "outputs": [],
+   "source": [
     "input_mgr = JDBCInputManager.create(\"oracle\", sqlalchemy.create_engine(ORACLE_URL))\n",
     "\n",
     "# Retrieve list of tables from database.\n",
@@ -411,74 +363,6 @@
     "\n",
     "print(\"List of tables for migration:\")\n",
     "print(ORACLE_TABLE_LIST)"
-=======
-    "if len(ORACLETABLE_LIST) == 0:\n",
-    "    DB = sqlalchemy.create_engine(ORACLE_URL)\n",
-    "    with DB.connect() as conn:\n",
-    "        print(\"connected to database\")\n",
-    "        results = conn.execute(text('SELECT table_name FROM user_tables')).fetchall()\n",
-    "        print(\"Total Tables = \", len(results))\n",
-    "        for row in results:\n",
-    "            ORACLETABLE_LIST.append(row[0])\n",
-    "\n",
-    "print(\"list of tables for migration :\")\n",
-    "print(ORACLETABLE_LIST)"
-   ]
-  },
-  {
-   "cell_type": "markdown",
-   "id": "1d9a62e8-7499-41c6-b32b-73b539b0c7c4",
-   "metadata": {},
-   "source": [
-    "## Step 5: Get Primary Keys for tables from ORACLE source\n",
-    "This step fetches primary key of tables listed in ORACLETABLE_LIST from ORACLE_DATABASE"
-   ]
-  },
-  {
-   "cell_type": "code",
-   "execution_count": null,
-   "id": "e7b9074c-a38e-4261-ae4e-57a498aaec88",
-   "metadata": {},
-   "outputs": [],
-   "source": [
-    "SQL_TABLE_PRIMARY_KEYS = {} #dict for storing primary keys for each table"
-   ]
-  },
-  {
-   "cell_type": "code",
-   "execution_count": null,
-   "id": "6eda8fac-582c-4d4a-b871-311bb2863335",
-   "metadata": {
-    "tags": []
-   },
-   "outputs": [],
-   "source": [
-    "DB = sqlalchemy.create_engine(ORACLE_URL)\n",
-    "with DB.connect() as conn:\n",
-    "    for table in ORACLETABLE_LIST:\n",
-    "        primary_keys = []   \n",
-    "        results = conn.execute(text(\"SELECT cols.column_name FROM sys.all_constraints cons, sys.all_cons_columns cols WHERE cols.table_name = '{}' AND cons.constraint_type = 'P' AND cons.status = 'ENABLED' AND cols.position = 1 AND cons.constraint_name = cols.constraint_name AND cons.owner = cols.owner\".format(table))).fetchall()\n",
-    "        for row in results:\n",
-    "            primary_keys.append(row[0])\n",
-    "        if primary_keys:\n",
-    "            SQL_TABLE_PRIMARY_KEYS[table] = \",\".join(primary_keys)\n",
-    "        else:\n",
-    "            SQL_TABLE_PRIMARY_KEYS[table] = \"\""
-   ]
-  },
-  {
-   "cell_type": "code",
-   "execution_count": null,
-   "id": "7c2a210f-48da-474f-bf46-89e755d01c67",
-   "metadata": {
-    "tags": []
-   },
-   "outputs": [],
-   "source": [
-    "pkDF = pd.DataFrame({\"table\" : ORACLETABLE_LIST, \"primary_keys\": list(SQL_TABLE_PRIMARY_KEYS.values())})\n",
-    "print(\"Below are identified primary keys for migrating ORACLE table to Bigquery:\")\n",
-    "pkDF"
->>>>>>> 1c12bb1e
    ]
   },
   {
@@ -500,37 +384,10 @@
    "outputs": [],
    "source": [
     "PARTITION_THRESHOLD = 1000000\n",
-<<<<<<< HEAD
     "PARTITION_OPTIONS = input_mgr.define_read_partitioning(\n",
     "    PARTITION_THRESHOLD, custom_partition_columns=ORACLE_READ_PARTITION_COLUMNS\n",
     ")\n",
     "input_mgr.read_partitioning_df(PARTITION_OPTIONS)"
-=======
-    "CHECK_PARTITION_COLUMN_LIST={}"
-   ]
-  },
-  {
-   "cell_type": "code",
-   "execution_count": null,
-   "id": "b692a051-7555-42fc-af27-b05e461576f4",
-   "metadata": {},
-   "outputs": [],
-   "source": [
-    "with DB.connect() as conn:\n",
-    "    for table in ORACLETABLE_LIST:\n",
-    "        results = conn.execute(text(\"SELECT count(1) FROM {}\".format(table))).fetchall()\n",
-    "        if results[0][0]>int(PARTITION_THRESHOLD) and len(SQL_TABLE_PRIMARY_KEYS.get(table).split(\",\")[0])>0:\n",
-    "            column_list=SQL_TABLE_PRIMARY_KEYS.get(table).split(\",\")\n",
-    "            column = column_list[0]\n",
-    "            results_datatype = conn.execute(text(\"select DATA_TYPE from sys.all_tab_columns where TABLE_NAME = '{0}' and COLUMN_NAME = '{1}'\".format(table,column))).fetchall()\n",
-    "            if results_datatype[0][0]==\"NUMBER\" or results_datatype[0][0]==\"INTEGER\":\n",
-    "                lowerbound = conn.execute(text(\"SELECT min({0}) from {1}\".format(column,table))).fetchall()\n",
-    "                upperbound = conn.execute(text(\"SELECT max({0}) from {1}\".format(column,table))).fetchall()\n",
-    "                numberPartitions = math.ceil((upperbound[0][0]-lowerbound[0][0])/PARTITION_THRESHOLD)\n",
-    "                CHECK_PARTITION_COLUMN_LIST[table]=[column,lowerbound[0][0],upperbound[0][0],numberPartitions]\n",
-    "\n",
-    "print(CHECK_PARTITION_COLUMN_LIST)"
->>>>>>> 1c12bb1e
    ]
   },
   {
@@ -548,12 +405,6 @@
    "execution_count": null,
    "id": "22220ae3-9fb4-471c-b5aa-f606deeca15e",
    "metadata": {
-<<<<<<< HEAD
-    "pycharm": {
-     "name": "#%%\n"
-    },
-=======
->>>>>>> 1c12bb1e
     "tags": []
    },
    "outputs": [],
@@ -574,12 +425,6 @@
    "execution_count": null,
    "id": "4b40f634-1983-4267-a4c1-b072bf6d81ae",
    "metadata": {
-<<<<<<< HEAD
-    "pycharm": {
-     "name": "#%%\n"
-    },
-=======
->>>>>>> 1c12bb1e
     "scrolled": true,
     "tags": []
    },
@@ -595,12 +440,6 @@
    "execution_count": null,
    "id": "06735281-1c22-48d3-9b71-20f9ca99d04a",
    "metadata": {
-<<<<<<< HEAD
-    "pycharm": {
-     "name": "#%%\n"
-    },
-=======
->>>>>>> 1c12bb1e
     "scrolled": true,
     "tags": []
    },
@@ -622,12 +461,6 @@
    "execution_count": null,
    "id": "939cdcd5-0f3e-4f51-aa78-93d1976cb0f4",
    "metadata": {
-<<<<<<< HEAD
-    "pycharm": {
-     "name": "#%%\n"
-    },
-=======
->>>>>>> 1c12bb1e
     "tags": []
    },
    "outputs": [],
@@ -653,12 +486,6 @@
    "execution_count": null,
    "id": "2c501db0-c1fb-4a05-88b8-a7e546e2b1d0",
    "metadata": {
-<<<<<<< HEAD
-    "pycharm": {
-     "name": "#%%\n"
-    },
-=======
->>>>>>> 1c12bb1e
     "tags": []
    },
    "outputs": [],
@@ -688,12 +515,6 @@
    "execution_count": null,
    "id": "1f98914b-bd74-4d0e-9562-7019d504a25e",
    "metadata": {
-<<<<<<< HEAD
-    "pycharm": {
-     "name": "#%%\n"
-    },
-=======
->>>>>>> 1c12bb1e
     "tags": []
    },
    "outputs": [],
@@ -711,12 +532,6 @@
    "execution_count": null,
    "id": "22f7d00c-bd2a-4aaa-aee4-e41a9793dfb1",
    "metadata": {
-<<<<<<< HEAD
-    "pycharm": {
-     "name": "#%%\n"
-    },
-=======
->>>>>>> 1c12bb1e
     "tags": []
    },
    "outputs": [],
@@ -804,12 +619,6 @@
    "execution_count": null,
    "id": "44205b54-1ac7-42f3-85ad-5b20f531056b",
    "metadata": {
-<<<<<<< HEAD
-    "pycharm": {
-     "name": "#%%\n"
-    },
-=======
->>>>>>> 1c12bb1e
     "scrolled": true,
     "tags": []
    },
@@ -834,12 +643,6 @@
    "execution_count": null,
    "id": "b611510f-271c-447a-899d-42fbb983268d",
    "metadata": {
-<<<<<<< HEAD
-    "pycharm": {
-     "name": "#%%\n"
-    },
-=======
->>>>>>> 1c12bb1e
     "tags": []
    },
    "outputs": [],
@@ -871,12 +674,6 @@
    "execution_count": null,
    "id": "d1fcbc63-19db-42a8-a2ed-d9855da00c04",
    "metadata": {
-<<<<<<< HEAD
-    "pycharm": {
-     "name": "#%%\n"
-    },
-=======
->>>>>>> 1c12bb1e
     "tags": []
    },
    "outputs": [],
@@ -895,12 +692,6 @@
    "execution_count": null,
    "id": "5be3cf87-6d28-4b23-8466-87d3399f7a29",
    "metadata": {
-<<<<<<< HEAD
-    "pycharm": {
-     "name": "#%%\n"
-    },
-=======
->>>>>>> 1c12bb1e
     "tags": []
    },
    "outputs": [],
@@ -925,12 +716,6 @@
    "execution_count": null,
    "id": "1097575d-07c2-4659-a75f-d7e898e3f077",
    "metadata": {
-<<<<<<< HEAD
-    "pycharm": {
-     "name": "#%%\n"
-    },
-=======
->>>>>>> 1c12bb1e
     "tags": []
    },
    "outputs": [],
@@ -945,24 +730,7 @@
    "id": "0961f164-c7e4-4bb5-80f0-25fd1051147b",
    "metadata": {},
    "source": [
-<<<<<<< HEAD
     "## Step 10: Validate Row Counts of Migrated Tables from Oracle to BigQuery"
-=======
-    "## Step 11: Validate row counts of migrated tables from ORACLE to BigQuery"
-   ]
-  },
-  {
-   "cell_type": "code",
-   "execution_count": null,
-   "id": "8a3a28fb-3a39-4a10-b92d-0685b351a1b3",
-   "metadata": {
-    "tags": []
-   },
-   "outputs": [],
-   "source": [
-    "oracle_row_count = []\n",
-    "bq_row_count = []"
->>>>>>> 1c12bb1e
    ]
   },
   {
@@ -970,27 +738,12 @@
    "execution_count": null,
    "id": "25299344-c167-4764-a5d1-56c1b384d104",
    "metadata": {
-<<<<<<< HEAD
-    "pycharm": {
-     "name": "#%%\n"
-    },
-=======
->>>>>>> 1c12bb1e
     "tags": []
    },
    "outputs": [],
    "source": [
     "# Get Oracle table counts\n",
-<<<<<<< HEAD
     "oracle_row_count = input_mgr.get_table_list_with_counts()"
-=======
-    "DB = sqlalchemy.create_engine(ORACLE_URL)\n",
-    "with DB.connect() as conn:\n",
-    "    for table in ORACLETABLE_LIST:\n",
-    "        results = conn.execute(text(\"select count(*) from {}\".format(table))).fetchall()\n",
-    "        for row in results:\n",
-    "            oracle_row_count.append(row[0])"
->>>>>>> 1c12bb1e
    ]
   },
   {
@@ -998,12 +751,6 @@
    "execution_count": null,
    "id": "ab0e539d-5180-4f5b-915e-35f7ea45e0d3",
    "metadata": {
-<<<<<<< HEAD
-    "pycharm": {
-     "name": "#%%\n"
-    },
-=======
->>>>>>> 1c12bb1e
     "tags": []
    },
    "outputs": [],
@@ -1025,12 +772,6 @@
    "execution_count": null,
    "id": "4b1afe12-3eb9-4133-8377-66dc63ac649c",
    "metadata": {
-<<<<<<< HEAD
-    "pycharm": {
-     "name": "#%%\n"
-    },
-=======
->>>>>>> 1c12bb1e
     "tags": []
    },
    "outputs": [],
@@ -1039,8 +780,6 @@
     "statusDF['bq_row_count'] = bq_row_count \n",
     "statusDF"
    ]
-<<<<<<< HEAD
-=======
   },
   {
    "cell_type": "code",
@@ -1049,7 +788,6 @@
    "metadata": {},
    "outputs": [],
    "source": []
->>>>>>> 1c12bb1e
   }
  ],
  "metadata": {
