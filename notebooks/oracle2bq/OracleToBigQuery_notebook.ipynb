{
 "cells": [
  {
   "attachments": {},
   "cell_type": "markdown",
   "id": "1db5371a-8f16-47b7-bcc7-5af386e9b6d8",
   "metadata": {},
   "source": [
    "# <center>Oracle to BigQuery"
   ]
  },
  {
   "cell_type": "code",
   "execution_count": null,
   "id": "98acd907",
   "metadata": {},
   "outputs": [],
   "source": [
    "# Copyright 2022 Google LLC\n",
    "#\n",
    "# Licensed under the Apache License, Version 2.0 (the \"License\");\n",
    "# you may not use this file except in compliance with the License.\n",
    "# You may obtain a copy of the License at\n",
    "#\n",
    "#     https://www.apache.org/licenses/LICENSE-2.0\n",
    "#\n",
    "# Unless required by applicable law or agreed to in writing, software\n",
    "# distributed under the License is distributed on an \"AS IS\" BASIS,\n",
    "# WITHOUT WARRANTIES OR CONDITIONS OF ANY KIND, either express or implied.\n",
    "# See the License for the specific language governing permissions and\n",
    "# limitations under the License."
   ]
  },
  {
   "attachments": {},
   "cell_type": "markdown",
   "id": "dd944742",
   "metadata": {},
   "source": [
    "#### References\n",
    "\n",
    "- [DataprocPySparkBatchOp reference](https://google-cloud-pipeline-components.readthedocs.io/en/google-cloud-pipeline-components-1.0.0/google_cloud_pipeline_components.experimental.dataproc.html)\n",
    "- [Kubeflow SDK Overview](https://www.kubeflow.org/docs/components/pipelines/sdk/sdk-overview/)\n",
    "- [Dataproc Serverless in Vertex AI Pipelines tutorial](https://github.com/GoogleCloudPlatform/vertex-ai-samples/blob/main/notebooks/community/ml_ops/stage3/get_started_with_dataproc_serverless_pipeline_components.ipynb)\n",
    "- [Build a Vertex AI Pipeline](https://cloud.google.com/vertex-ai/docs/pipelines/build-pipeline)\n",
    "\n",
    "#### Overview - Oracle to Bigquery Migration\n",
    "This notebook helps with the step by step process of migrating oracle database tables to bigquery using Dataproc template.\n",
    "##### Feedback\n",
    "Share you feedback, ideas, thoughts [feedback-form](https://forms.gle/XXCJeWeCJJ9fNLQS6). \n",
    "Questions, issues, and comments should be directed to dataproc-templates-support-external@googlegroups.com\n",
    "\n",
    "#### Permissions\n",
    "This notebook is built to run a Vertex AI User-Managed Notebook using the default Compute Engine Service Account.  \n",
    "Check the Dataproc Serverless in Vertex AI Pipelines tutorial linked above to learn how to setup a different Service Account. If using custom service account, service account attached to Vertex AI notebook should have Service Account User role to use custom role in job.\n",
    "\n",
    "Make sure that the service account used to run the notebook has the following roles:\n",
    "\n",
    "- roles/aiplatform.serviceAgent\n",
    "- roles/aiplatform.customCodeServiceAgent\n",
    "- roles/storage.objectCreator\n",
    "- roles/storage.objectViewer\n",
    "- roles/dataproc.editor\n",
    "- roles/dataproc.worker\n",
    "- roles/bigquery.dataEditor"
   ]
  },
  {
   "attachments": {},
   "cell_type": "markdown",
   "id": "7d89b301-5249-462a-97d8-986488b303fd",
   "metadata": {},
   "source": [
    "## Step 1: Install Libraries\n",
    "#### Run Step 1 one time for each new notebook instance"
   ]
  },
  {
   "cell_type": "code",
   "execution_count": null,
   "id": "fef65ec2-ad6b-407f-a993-7cdf871bba11",
   "metadata": {
    "tags": []
   },
   "outputs": [],
   "source": [
    "! pip3 install SQLAlchemy\n",
    "! pip3 install --upgrade google-cloud-pipeline-components kfp --user -q\n",
    "! pip3 install cx-Oracle"
   ]
  },
  {
   "attachments": {},
   "cell_type": "markdown",
   "id": "2fe7de03-566e-4902-97e9-eb9c9c4a8d8f",
   "metadata": {},
   "source": [
    "#### Oracle client Installation"
   ]
  },
  {
   "cell_type": "code",
   "execution_count": null,
   "id": "82bc9e6c-408e-4e87-9e44-82dff4f97969",
   "metadata": {
    "scrolled": true,
    "tags": []
   },
   "outputs": [],
   "source": [
    "%%bash\n",
    "sudo mkdir -p /opt/oracle\n",
    "sudo rm -fr /opt/oracle/instantclient*\n",
    "cd /opt/oracle\n",
    "sudo wget --no-verbose https://download.oracle.com/otn_software/linux/instantclient/instantclient-basic-linuxx64.zip\n",
    "sudo unzip instantclient-basic-linuxx64.zip\n",
    "INSTANT_CLIENT_DIR=$(find /opt/oracle -maxdepth 1 -type d -name \"instantclient_[0-9]*_[0-9]*\" | sort | tail -1)\n",
    "test -n \"${INSTANT_CLIENT_DIR}\" || echo \"ERROR: Could not find instant client\"\n",
    "test -n \"${INSTANT_CLIENT_DIR}\" || exit 1\n",
    "sudo apt-get install libaio1\n",
    "sudo sh -c \"echo ${INSTANT_CLIENT_DIR} > /etc/ld.so.conf.d/oracle-instantclient.conf\"\n",
    "sudo ldconfig\n",
    "export LD_LIBRARY_PATH=${INSTANT_CLIENT_DIR}:$LD_LIBRARY_PATH"
   ]
  },
  {
   "attachments": {},
   "cell_type": "markdown",
   "id": "31456ac6-d058-4d90-8b18-c10f92922f81",
   "metadata": {},
   "source": [
    "#### Once you've installed the additional packages, you may need to restart the notebook kernel so it can find the packages.\n",
    "\n",
    "Uncomment & run this cell if you have installed anything from above commands"
   ]
  },
  {
   "cell_type": "code",
   "execution_count": null,
   "id": "19ef1307-902e-4713-8948-b86084e19312",
   "metadata": {},
   "outputs": [],
   "source": [
    "# import os\n",
    "# import IPython\n",
    "# if not os.getenv(\"IS_TESTING\"):\n",
    "#     app = IPython.Application.instance()\n",
    "#     app.kernel.do_shutdown(True)"
   ]
  },
  {
   "attachments": {},
   "cell_type": "markdown",
   "id": "70d01e33-9099-4d2e-b57e-575c3a998d84",
   "metadata": {},
   "source": [
    "## Step 2: Import Libraries"
   ]
  },
  {
   "cell_type": "code",
   "execution_count": null,
   "id": "2703b502-1b41-44f1-bf21-41069255bc32",
   "metadata": {
    "tags": []
   },
   "outputs": [],
   "source": [
    "from datetime import datetime\n",
    "import os\n",
    "from pathlib import Path\n",
    "import sys\n",
    "import time\n",
    "\n",
    "import google.cloud.aiplatform as aiplatform\n",
    "from kfp import dsl\n",
    "from kfp.v2 import compiler\n",
    "from google_cloud_pipeline_components.experimental.dataproc import DataprocPySparkBatchOp\n",
    "import pandas as pd\n",
    "import sqlalchemy\n",
    "\n",
    "module_path = os.path.abspath(os.pardir)\n",
    "if module_path not in sys.path:\n",
    "    sys.path.append(module_path)\n",
    "\n",
    "from util.jdbc.jdbc_input_manager import JDBCInputManager\n",
    "from util.jdbc import jdbc_input_manager_interface\n",
    "from util import notebook_functions"
   ]
  },
  {
   "attachments": {},
   "cell_type": "markdown",
   "id": "09c4a209-db59-42f6-bba7-30cd46b16bad",
   "metadata": {},
   "source": [
    "## Step 3: Assign Parameters"
   ]
  },
  {
   "attachments": {},
   "cell_type": "markdown",
   "id": "92d3fbd8-013f-45e6-b7e9-8f31a4580e91",
   "metadata": {},
   "source": [
    "### Step 3.1 Common Parameters\n",
    " \n",
    "- PROJECT : GCP project-id\n",
    "- REGION : GCP region\n",
    "- GCS_STAGING_LOCATION : Cloud Storage staging location to be used for this notebook to store artifacts\n",
    "- SUBNET : VPC subnet\n",
    "- JARS : List of jars. For this notebook Oracle JDBC driver and BigQuery connector are required in addition to the dataproc template jars\n",
    "- MAX_PARALLELISM : Parameter for number of jobs to run in parallel default value is 5\n",
    "- SERVICE_ACCOUNT : Custom service account email to use for vertex ai pipeline and dataproc job with above mentioned permissions"
   ]
  },
  {
   "cell_type": "code",
   "execution_count": null,
   "id": "8162d9a2",
   "metadata": {
    "tags": [
     "parameters"
    ]
   },
   "outputs": [],
   "source": [
    "IS_PARAMETERIZED = False"
   ]
  },
  {
   "cell_type": "code",
   "execution_count": null,
   "id": "abe19575-7914-4dfa-b496-b8b2cfe2afd6",
   "metadata": {
    "tags": []
   },
   "outputs": [],
   "source": [
    "if not IS_PARAMETERIZED:\n",
    "    PROJECT = \"<project-id>\"\n",
    "    REGION = \"<region>\"\n",
    "    GCS_STAGING_LOCATION = \"gs://path\"\n",
    "    SUBNET = \"projects/{project}/regions/{region}/subnetworks/{subnet}\"\n",
    "    MAX_PARALLELISM = 5\n",
    "    SERVICE_ACCOUNT = \"\" # leave blank to use default service account\n",
    "\n",
    "OJDBC_JAR = \"ojdbc8-21.7.0.0.jar\" # For Oracle 11g use ojdbc6-11.2.0.4.jar\n",
    "# Do not change this parameter unless you want to refer below JARS from new location\n",
    "JARS = [f\"{GCS_STAGING_LOCATION}/jars/{OJDBC_JAR}\", f\"{GCS_STAGING_LOCATION}/jars/spark-bigquery-with-dependencies_2.12-0.27.0.jar\"]"
   ]
  },
  {
   "cell_type": "code",
   "execution_count": null,
   "id": "4a87c4e3-a4bd-44bd-8120-99097383bcec",
   "metadata": {},
   "outputs": [],
   "source": [
    "# If SERVICE_ACCOUNT is not specified it will take the one attached to Notebook\n",
    "if SERVICE_ACCOUNT == '':\n",
    "    shell_output = !gcloud auth list 2>/dev/null\n",
    "    SERVICE_ACCOUNT = shell_output[2].replace(\"*\", \"\").strip()\n",
    "    print(\"Service Account: \",SERVICE_ACCOUNT)"
   ]
  },
  {
   "attachments": {},
   "cell_type": "markdown",
   "id": "051df2af-bd8b-47c7-8cb2-05404ca0d859",
   "metadata": {},
   "source": [
    "### Step 3.2 Oracle to BigQuery Parameters\n",
    "- ORACLE_HOST: Oracle instance ip address\n",
    "- ORACLE_PORT: Oracle instance port\n",
    "- ORACLE_USERNAME: Oracle username\n",
    "- ORACLE_PASSWORD: Oracle password\n",
    "- ORACLE_DATABASE: Name of database/service for Oracle connection\n",
    "- ORACLE_SCHEMA: Schema to be exported, leave blank to export tables owned by ORACLE_USERNAME\n",
    "- ORACLE_TABLE_LIST: List of tables to migrate e.g.: ['table1', 'table2'] else provide an empty list for migration whole database e.g.: [] \n",
    "- ORACLE_READ_PARTITION_COLUMNS: Dictionary of custom read partition columns, e.g.: {'table2': 'secondary_id'}"
   ]
  },
  {
   "cell_type": "code",
   "execution_count": null,
   "id": "a4c61a12-7f39-41df-ace8-5d5c573680f1",
   "metadata": {
    "tags": []
   },
   "outputs": [],
   "source": [
    "if not IS_PARAMETERIZED:\n",
    "    ORACLE_HOST = \"\"\n",
    "    ORACLE_PORT = \"1521\"\n",
    "    ORACLE_USERNAME = \"\"\n",
    "    ORACLE_PASSWORD = \"\"\n",
    "    ORACLE_DATABASE = \"\"\n",
    "    ORACLE_SCHEMA = \"\" # Leave empty to default to ORACLE_USERNAME\n",
    "    ORACLE_TABLE_LIST = [] # Leave list empty for migrating complete ORACLE_SCHEMA else provide tables as ['table1', 'table2']\n",
    "    ORACLE_READ_PARTITION_COLUMNS = {} # Leave empty for default read partition columns"
   ]
  },
  {
   "attachments": {},
   "cell_type": "markdown",
   "id": "166b1536-d58e-423b-b3c2-cc0c171d275e",
   "metadata": {},
   "source": [
    "### Step 3.3 Notebook Configuration Parameters\n",
    "Below variables should not be changed unless required\n",
    "- ORACLE_URL: Oracle Python URL\n",
    "- JDBC_DRIVER: JDBC driver class\n",
    "- JDBC_URL: Oracle JDBC URL\n",
    "- JDBC_FETCH_SIZE: Determines how many rows to fetch per round trip\n",
    "- JDBC_SESSION_INIT_STATEMENT: Custom SQL statement to execute in each reader database session\n",
    "- MAIN_CLASS: Dataproc Template Main Class\n",
    "- WORKING_DIRECTORY: Python working directory\n",
    "- PACKAGE_EGG_FILE: Dataproc Template distributio file\n",
    "- PIPELINE_ROOT: Path to Vertex AI pipeline artifacts"
   ]
  },
  {
   "cell_type": "code",
   "execution_count": null,
   "id": "8fa610c5",
   "metadata": {},
   "outputs": [],
   "source": [
    "cur_path = Path(os.getcwd())\n",
    "if IS_PARAMETERIZED:\n",
    "    WORKING_DIRECTORY = os.path.join(cur_path.parent ,'python')\n",
    "else:\n",
    "    WORKING_DIRECTORY = os.path.join(cur_path.parent.parent ,'python')\n",
    "\n",
    "# If the above code doesn't fetch the correct path please\n",
    "# provide complete path to python folder in your dataproc \n",
    "# template repo which you cloned.\n",
    "\n",
    "# WORKING_DIRECTORY = \"/home/jupyter/dataproc-templates/python/\"\n",
    "print(WORKING_DIRECTORY)"
   ]
  },
  {
   "cell_type": "code",
   "execution_count": null,
   "id": "c6f0f037-e888-4479-a143-f06a39bd5cc1",
   "metadata": {
    "tags": []
   },
   "outputs": [],
   "source": [
    "ORACLE_URL = \"oracle://{}:{}@{}:{}?service_name={}\".format(ORACLE_USERNAME, ORACLE_PASSWORD, ORACLE_HOST, ORACLE_PORT, ORACLE_DATABASE)\n",
    "JDBC_DRIVER = \"oracle.jdbc.OracleDriver\"\n",
    "JDBC_URL = \"jdbc:oracle:thin:{}/{}@{}:{}/{}\".format(ORACLE_USERNAME, ORACLE_PASSWORD, ORACLE_HOST, ORACLE_PORT, ORACLE_DATABASE)\n",
    "JDBC_FETCH_SIZE = 200\n",
    "JDBC_SESSION_INIT_STATEMENT = \"BEGIN DBMS_APPLICATION_INFO.SET_MODULE('Dataproc Templates','OracleToBigQuery Notebook'); END;\"\n",
    "MAIN_CLASS = \"com.google.cloud.dataproc.templates.main.DataProcTemplate\"\n",
    "PACKAGE_EGG_FILE = \"dataproc_templates_distribution.egg\"\n",
    "PIPELINE_ROOT = GCS_STAGING_LOCATION + \"/pipeline_root/dataproc_pyspark\""
   ]
  },
  {
   "attachments": {},
   "cell_type": "markdown",
   "id": "115c062b-5a91-4372-b440-5c37a12fbf87",
   "metadata": {},
   "source": [
    "## Step 4: Generate Oracle Table List\n",
    "This step creates list of tables for migration. If ORACLE_TABLE_LIST is kept empty all the tables in ORACLE_SCHEMA are listed"
   ]
  },
  {
   "cell_type": "code",
   "execution_count": null,
   "id": "d0e362ac-30cd-4857-9e2a-0e9eb926e627",
   "metadata": {
    "tags": []
   },
   "outputs": [],
   "source": [
    "input_mgr = JDBCInputManager.create(\"oracle\", sqlalchemy.create_engine(ORACLE_URL))\n",
    "\n",
    "# Retrieve list of tables from database.\n",
    "ORACLE_TABLE_LIST = input_mgr.build_table_list(schema_filter=ORACLE_SCHEMA, table_filter=ORACLE_TABLE_LIST)\n",
    "ORACLE_SCHEMA = input_mgr.get_schema()\n",
    "print(f\"Total tables to migrate from schema {ORACLE_SCHEMA}:\", len(ORACLE_TABLE_LIST))\n",
    "\n",
    "print(\"List of tables for migration:\")\n",
    "print(ORACLE_TABLE_LIST)"
   ]
  },
  {
   "attachments": {},
   "cell_type": "markdown",
   "id": "f8ac9a9f-1332-4c75-b6ca-bfb3b776671f",
   "metadata": {},
   "source": [
    "## Step 5: Identify Read Partition Columns\n",
    "This step uses PARTITION_THRESHOLD (default value is 1 million) parameter and any table having rows greater than PARTITION_THRESHOLD will be used for partitioned read based on Primary Keys\n",
    " - PARTITION_OPTIONS: List will have table and its partitioned column and Spark SQL settings if exceeds the threshold"
   ]
  },
  {
   "cell_type": "code",
   "execution_count": null,
   "id": "fe54e83c-7845-4043-baf8-c0ee6f32787a",
   "metadata": {},
   "outputs": [],
   "source": [
    "PARTITION_THRESHOLD = 1000000\n",
    "PARTITION_OPTIONS = input_mgr.define_read_partitioning(\n",
    "    PARTITION_THRESHOLD, custom_partition_columns=ORACLE_READ_PARTITION_COLUMNS\n",
    ")\n",
    "input_mgr.read_partitioning_df(PARTITION_OPTIONS)"
   ]
  },
  {
   "attachments": {},
   "cell_type": "markdown",
   "id": "1fa5f841-a687-4723-a8e6-6e7e752ba36e",
   "metadata": {},
   "source": [
<<<<<<< HEAD
    "## Step 6: Download JAR files and Upload to GCS (only rquired to run one-time)\n",
    "#### Run Step 6 one time for each new notebook instance"
=======
    "## Step 7: Download JAR files and Upload to Cloud Storage (only rquired to run one-time)\n",
    "#### Run Step 7 one time for each new notebook instance"
>>>>>>> 9637bff4
   ]
  },
  {
   "cell_type": "code",
   "execution_count": null,
   "id": "22220ae3-9fb4-471c-b5aa-f606deeca15e",
   "metadata": {
    "tags": []
   },
   "outputs": [],
   "source": [
    "%cd $WORKING_DIRECTORY"
   ]
  },
  {
   "attachments": {},
   "cell_type": "markdown",
   "id": "bdee7afc-699b-4c1a-aeec-df0f99764ae0",
   "metadata": {},
   "source": [
    "#### Downloading JDBC Oracle Driver and Bigquery Spark Connector Jar files"
   ]
  },
  {
   "cell_type": "code",
   "execution_count": null,
   "id": "4b40f634-1983-4267-a4c1-b072bf6d81ae",
   "metadata": {
    "scrolled": true,
    "tags": []
   },
   "outputs": [],
   "source": [
    "OJDBC_PATH = os.path.splitext(OJDBC_JAR)[0].replace(\"-\", \"/\")\n",
    "! wget --no-verbose https://repo1.maven.org/maven2/com/oracle/database/jdbc/$OJDBC_PATH/$OJDBC_JAR\n",
    "! wget --no-verbose https://repo1.maven.org/maven2/com/google/cloud/spark/spark-bigquery-with-dependencies_2.12/0.27.0/spark-bigquery-with-dependencies_2.12-0.27.0.jar"
   ]
  },
  {
   "cell_type": "code",
   "execution_count": null,
   "id": "06735281-1c22-48d3-9b71-20f9ca99d04a",
   "metadata": {
    "scrolled": true,
    "tags": []
   },
   "outputs": [],
   "source": [
    "! python3 ./setup.py bdist_egg --output=$PACKAGE_EGG_FILE"
   ]
  },
  {
   "attachments": {},
   "cell_type": "markdown",
   "id": "9e1a779f-2c39-42ec-98be-0f5e9d715447",
   "metadata": {},
   "source": [
    "#### Copying JARS files to GCS_STAGING_LOCATION"
   ]
  },
  {
   "cell_type": "code",
   "execution_count": null,
   "id": "939cdcd5-0f3e-4f51-aa78-93d1976cb0f4",
   "metadata": {
    "tags": []
   },
   "outputs": [],
   "source": [
    "! gsutil cp main.py $GCS_STAGING_LOCATION/dependencies/\n",
    "! gsutil cp -r $PACKAGE_EGG_FILE $GCS_STAGING_LOCATION/dependencies/\n",
    "! gsutil cp spark-bigquery-with-dependencies_2.12-0.27.0.jar $GCS_STAGING_LOCATION/jars/spark-bigquery-with-dependencies_2.12-0.27.0.jar\n",
    "! gsutil cp $OJDBC_JAR $GCS_STAGING_LOCATION/jars/$OJDBC_JAR"
   ]
  },
  {
   "attachments": {},
   "cell_type": "markdown",
   "id": "0d9bb170-09c4-40d1-baaf-9e907f215889",
   "metadata": {},
   "source": [
    "## Step 7: Calculate Parallel Jobs for Oracle to BigQuery\n",
    "This step uses MAX_PARALLELISM parameter to calculate number of parallel jobs to run"
   ]
  },
  {
   "cell_type": "code",
   "execution_count": null,
   "id": "2c501db0-c1fb-4a05-88b8-a7e546e2b1d0",
   "metadata": {
    "tags": []
   },
   "outputs": [],
   "source": [
    "# Calculate parallel jobs:\n",
    "JOB_LIST = notebook_functions.split_list(input_mgr.get_table_list(), MAX_PARALLELISM)\n",
    "print(\"List of tables for execution:\")\n",
    "print(JOB_LIST)"
   ]
  },
  {
   "attachments": {},
   "cell_type": "markdown",
   "id": "78f6f83b-891a-4515-a1d6-f3406a25dc2a",
   "metadata": {},
   "source": [
    "## Step 8: Execute Pipeline to Migrate Tables from Oracle to BigQuery\n",
    "- BIGQUERY_DATASET : Target dataset in Bigquery\n",
    "- BIGQUERY_MODE : Mode of operation at target <append|overwrite|ignore|errorifexists> (default overwrite)\n",
    "- TEMP_GCS_BUCKET : Bucket name for dataproc job staging\n",
    "- PYTHON_FILE_URIS : Path to PACKAGE_EGG_FILE\n",
    "- MAIN_PYTHON_CLASS : Path to main.py"
   ]
  },
  {
   "cell_type": "code",
   "execution_count": null,
   "id": "1f98914b-bd74-4d0e-9562-7019d504a25e",
   "metadata": {
    "tags": []
   },
   "outputs": [],
   "source": [
    "oracle_to_gcs_jobs = []\n",
    "\n",
    "if not IS_PARAMETERIZED:\n",
    "    BIGQUERY_DATASET=\"<bigquery-dataset-name>\"\n",
    "    BIGQUERY_MODE = \"overwrite\"  # append/overwrite\n",
    "    TEMP_GCS_BUCKET=\"<temp-bucket-name>\"\n",
    "PYTHON_FILE_URIS = [ GCS_STAGING_LOCATION + \"/dependencies/dataproc_templates_distribution.egg\" ]\n",
    "MAIN_PYTHON_CLASS = GCS_STAGING_LOCATION + \"/dependencies/main.py\""
   ]
  },
  {
   "cell_type": "code",
   "execution_count": null,
   "id": "22f7d00c-bd2a-4aaa-aee4-e41a9793dfb1",
   "metadata": {
    "tags": []
   },
   "outputs": [],
   "source": [
    "def migrate_oracle_to_bigquery(EXECUTION_LIST):\n",
    "    EXECUTION_LIST = EXECUTION_LIST\n",
    "    aiplatform.init(project=PROJECT,staging_bucket=TEMP_GCS_BUCKET)\n",
    "    \n",
    "    @dsl.pipeline(\n",
    "        name=\"python-oracle-to-bigquery-pyspark\",\n",
    "        description=\"Pipeline to get data from Oracle to BigQuery\",\n",
    "    )\n",
    "    def pipeline(\n",
    "        PROJECT_ID: str = PROJECT,\n",
    "        LOCATION: str = REGION,\n",
    "        MAIN_PYTHON_CLASS: str = MAIN_PYTHON_CLASS,\n",
    "        JAR_FILE_URIS: list = JARS,\n",
    "        SUBNETWORK_URI: str = SUBNET,\n",
    "        SERVICE_ACCOUNT: str = SERVICE_ACCOUNT,\n",
    "        PYTHON_FILE_URIS: list = PYTHON_FILE_URIS\n",
    "    ):\n",
    "        for table_name in EXECUTION_LIST:\n",
    "            BATCH_ID = \"oracle2bigquery-{}\".format(datetime.now().strftime(\"%s\"))\n",
    "            oracle_to_gcs_jobs.append(BATCH_ID)\n",
    "            if table_name in PARTITION_OPTIONS.keys():\n",
    "                partition_options = PARTITION_OPTIONS[table_name]\n",
    "                TEMPLATE_SPARK_ARGS = [\n",
    "                    \"--template=JDBCTOBIGQUERY\",\n",
    "                    \"--jdbc.bigquery.input.url={}\".format(JDBC_URL),\n",
    "                    \"--jdbc.bigquery.input.driver={}\".format(JDBC_DRIVER),\n",
    "                    \"--jdbc.bigquery.input.table={}.{}\".format(ORACLE_SCHEMA, table_name),\n",
    "                    \"--jdbc.bigquery.input.fetchsize={}\".format(JDBC_FETCH_SIZE),\n",
    "                    \"--jdbc.bigquery.output.mode={}\".format(BIGQUERY_MODE),\n",
    "                    \"--jdbc.bigquery.output.table={}\".format(table_name),\n",
    "                    \"--jdbc.bigquery.temp.bucket.name={}\".format(TEMP_GCS_BUCKET),\n",
    "                    \"--jdbc.bigquery.output.dataset={}\".format(BIGQUERY_DATASET),\n",
    "                    \"--jdbc.bigquery.input.partitioncolumn={}\".format(partition_options[jdbc_input_manager_interface.SPARK_PARTITION_COLUMN]),\n",
    "                    \"--jdbc.bigquery.input.lowerbound={}\".format(partition_options[jdbc_input_manager_interface.SPARK_LOWER_BOUND]),\n",
    "                    \"--jdbc.bigquery.input.upperbound={}\".format(partition_options[jdbc_input_manager_interface.SPARK_UPPER_BOUND]),\n",
    "                    \"--jdbc.bigquery.numpartitions={}\".format(partition_options[jdbc_input_manager_interface.SPARK_NUM_PARTITIONS])\n",
    "                ]\n",
    "\n",
    "            else:\n",
    "                TEMPLATE_SPARK_ARGS = [\n",
    "                    \"--template=JDBCTOBIGQUERY\",\n",
    "                    \"--jdbc.bigquery.input.url={}\".format(JDBC_URL),\n",
    "                    \"--jdbc.bigquery.input.driver={}\".format(JDBC_DRIVER),\n",
    "                    \"--jdbc.bigquery.input.table={}.{}\".format(ORACLE_SCHEMA, table_name),\n",
    "                    \"--jdbc.bigquery.input.fetchsize={}\".format(JDBC_FETCH_SIZE),\n",
    "                    \"--jdbc.bigquery.output.mode={}\".format(BIGQUERY_MODE),\n",
    "                    \"--jdbc.bigquery.output.table={}\".format(table_name),\n",
    "                    \"--jdbc.bigquery.temp.bucket.name={}\".format(TEMP_GCS_BUCKET),\n",
    "                    \"--jdbc.bigquery.output.dataset={}\".format(BIGQUERY_DATASET)\n",
    "                ]\n",
    "            if JDBC_SESSION_INIT_STATEMENT:\n",
    "                TEMPLATE_SPARK_ARGS.append(\"--jdbc.bigquery.input.sessioninitstatement={}\".format(JDBC_SESSION_INIT_STATEMENT))\n",
    "\n",
    "            _ = DataprocPySparkBatchOp(\n",
    "                project=PROJECT_ID,\n",
    "                location=LOCATION,\n",
    "                batch_id=BATCH_ID,\n",
    "                main_python_file_uri=MAIN_PYTHON_CLASS,\n",
    "                jar_file_uris=JAR_FILE_URIS,\n",
    "                python_file_uris=PYTHON_FILE_URIS,\n",
    "                subnetwork_uri=SUBNETWORK_URI,\n",
    "                service_account=SERVICE_ACCOUNT,\n",
    "                runtime_config_version=\"1.1\", # issue 665\n",
    "                args=TEMPLATE_SPARK_ARGS\n",
    "                )\n",
    "            time.sleep(3)\n",
    "\n",
    "    compiler.Compiler().compile(pipeline_func=pipeline, package_path=\"pipeline.json\")\n",
    "\n",
    "    pipeline = aiplatform.PipelineJob(\n",
    "        display_name=\"pipeline\",\n",
    "        template_path=\"pipeline.json\",\n",
    "        pipeline_root=PIPELINE_ROOT,\n",
    "        enable_caching=False,\n",
    "    )\n",
    "    pipeline.run(service_account=SERVICE_ACCOUNT)"
   ]
  },
  {
   "cell_type": "code",
   "execution_count": null,
   "id": "44205b54-1ac7-42f3-85ad-5b20f531056b",
   "metadata": {
    "scrolled": true,
    "tags": []
   },
   "outputs": [],
   "source": [
    "for execution_list in JOB_LIST:\n",
    "    print(execution_list)\n",
    "    migrate_oracle_to_bigquery(execution_list)"
   ]
  },
  {
   "attachments": {},
   "cell_type": "markdown",
   "id": "9ce7f828-dacc-404b-8927-dc3813e7216a",
   "metadata": {},
   "source": [
    "## Step 9: Get Status for Tables Migrated from Oracle to BigQuery"
   ]
  },
  {
   "cell_type": "code",
   "execution_count": null,
   "id": "b611510f-271c-447a-899d-42fbb983268d",
   "metadata": {
    "tags": []
   },
   "outputs": [],
   "source": [
    "def get_bearer_token():\n",
    "    \n",
    "    try:\n",
    "        #Defining Scope\n",
    "        CREDENTIAL_SCOPES = [\"https://www.googleapis.com/auth/cloud-platform\"]\n",
    "\n",
    "        #Assining credentials and project value\n",
    "        credentials, project_id = google.auth.default(scopes=CREDENTIAL_SCOPES)\n",
    "\n",
    "        #Refreshing credentials data\n",
    "        credentials.refresh(requests.Request())\n",
    "\n",
    "        #Get refreshed token\n",
    "        token = credentials.token\n",
    "        if token:\n",
    "            return (token,200)\n",
    "        else:\n",
    "            return \"Bearer token not generated\"\n",
    "    except Exception as error:\n",
    "        return (\"Bearer token not generated. Error : {}\".format(error),500)"
   ]
  },
  {
   "cell_type": "code",
   "execution_count": null,
   "id": "d1fcbc63-19db-42a8-a2ed-d9855da00c04",
   "metadata": {
    "tags": []
   },
   "outputs": [],
   "source": [
    "from google.auth.transport import requests\n",
    "import google\n",
    "token = get_bearer_token()\n",
    "if token[1] == 200:\n",
    "    print(\"Bearer token generated\")\n",
    "else:\n",
    "    print(token)"
   ]
  },
  {
   "cell_type": "code",
   "execution_count": null,
   "id": "5be3cf87-6d28-4b23-8466-87d3399f7a29",
   "metadata": {
    "tags": []
   },
   "outputs": [],
   "source": [
    "import requests\n",
    "\n",
    "oracle_to_bq_status = []\n",
    "job_status_url = \"https://dataproc.googleapis.com/v1/projects/{}/locations/{}/batches/{}\"\n",
    "for job in oracle_to_gcs_jobs:\n",
    "    auth = \"Bearer \" + token[0]\n",
    "    url = job_status_url.format(PROJECT,REGION,job)\n",
    "    headers = {\n",
    "      'Content-Type': 'application/json; charset=UTF-8',\n",
    "      'Authorization': auth \n",
    "    }\n",
    "    response = requests.get(url, headers=headers)\n",
    "    oracle_to_bq_status.append(response.json()['state'])"
   ]
  },
  {
   "cell_type": "code",
   "execution_count": null,
   "id": "1097575d-07c2-4659-a75f-d7e898e3f077",
   "metadata": {
    "tags": []
   },
   "outputs": [],
   "source": [
    "statusDF = pd.DataFrame({\"table\" : ORACLE_TABLE_LIST, \"oracle_to_gcs_job\" : oracle_to_gcs_jobs, \"oracle_to_bq_status\" : oracle_to_bq_status})\n",
    "statusDF"
   ]
  },
  {
   "attachments": {},
   "cell_type": "markdown",
   "id": "0961f164-c7e4-4bb5-80f0-25fd1051147b",
   "metadata": {},
   "source": [
    "## Step 10: Validate Row Counts of Migrated Tables from Oracle to BigQuery"
   ]
  },
  {
   "cell_type": "code",
   "execution_count": null,
   "id": "25299344-c167-4764-a5d1-56c1b384d104",
   "metadata": {
    "tags": []
   },
   "outputs": [],
   "source": [
    "# Get Oracle table counts\n",
    "oracle_row_count = input_mgr.get_table_list_with_counts()"
   ]
  },
  {
   "cell_type": "code",
   "execution_count": null,
   "id": "ab0e539d-5180-4f5b-915e-35f7ea45e0d3",
   "metadata": {
    "tags": []
   },
   "outputs": [],
   "source": [
    "from google.cloud import bigquery\n",
    "\n",
    "# Construct a BigQuery client object.\n",
    "client = bigquery.Client()\n",
    "\n",
    "bq_row_count = []\n",
    "for table in ORACLE_TABLE_LIST:\n",
    "    results = client.query(\"SELECT row_count FROM {}.__TABLES__ where table_id = '{}'\".format(BIGQUERY_DATASET, table))\n",
    "    for row in results:\n",
    "        bq_row_count.append(row[0])"
   ]
  },
  {
   "cell_type": "code",
   "execution_count": null,
   "id": "4b1afe12-3eb9-4133-8377-66dc63ac649c",
   "metadata": {
    "tags": []
   },
   "outputs": [],
   "source": [
    "statusDF['oracle_row_count'] = oracle_row_count \n",
    "statusDF['bq_row_count'] = bq_row_count \n",
    "statusDF"
   ]
  },
  {
   "cell_type": "code",
   "execution_count": null,
   "id": "89232bc9-e0f6-4ab4-8524-343ea7562eb0",
   "metadata": {},
   "outputs": [],
   "source": []
  }
 ],
 "metadata": {
  "environment": {
   "kernel": "python3",
   "name": "common-cpu.m96",
   "type": "gcloud",
   "uri": "gcr.io/deeplearning-platform-release/base-cpu:m96"
  },
  "kernelspec": {
   "display_name": "Python 3",
   "language": "python",
   "name": "python3"
  },
  "language_info": {
   "codemirror_mode": {
    "name": "ipython",
    "version": 3
   },
   "file_extension": ".py",
   "mimetype": "text/x-python",
   "name": "python",
   "nbconvert_exporter": "python",
   "pygments_lexer": "ipython3",
   "version": "3.10.9"
  },
  "vscode": {
   "interpreter": {
    "hash": "31f2aee4e71d21fbe5cf8b01ff0e069b9275f58929596ceb00d14d90e3e16cd6"
   }
  }
 },
 "nbformat": 4,
 "nbformat_minor": 5
}<|MERGE_RESOLUTION|>--- conflicted
+++ resolved
@@ -421,13 +421,8 @@
    "id": "1fa5f841-a687-4723-a8e6-6e7e752ba36e",
    "metadata": {},
    "source": [
-<<<<<<< HEAD
-    "## Step 6: Download JAR files and Upload to GCS (only rquired to run one-time)\n",
+    "## Step 6: Download JAR files and Upload to Cloud Storage (only rquired to run one-time)\n",
     "#### Run Step 6 one time for each new notebook instance"
-=======
-    "## Step 7: Download JAR files and Upload to Cloud Storage (only rquired to run one-time)\n",
-    "#### Run Step 7 one time for each new notebook instance"
->>>>>>> 9637bff4
    ]
   },
   {
