{
 "cells": [
  {
   "cell_type": "markdown",
   "id": "1db5371a-8f16-47b7-bcc7-5af386e9b6d8",
   "metadata": {
    "pycharm": {
     "name": "#%% md\n"
    }
   },
   "source": [
    "# <center>Oracle to Cloud Spanner"
   ]
  },
  {
   "cell_type": "code",
   "execution_count": null,
   "id": "98acd907",
   "metadata": {
    "pycharm": {
     "name": "#%%\n"
    }
   },
   "outputs": [],
   "source": [
    "# Copyright 2023 Google LLC\n",
    "#\n",
    "# Licensed under the Apache License, Version 2.0 (the \"License\");\n",
    "# you may not use this file except in compliance with the License.\n",
    "# You may obtain a copy of the License at\n",
    "#\n",
    "#     https://www.apache.org/licenses/LICENSE-2.0\n",
    "#\n",
    "# Unless required by applicable law or agreed to in writing, software\n",
    "# distributed under the License is distributed on an \"AS IS\" BASIS,\n",
    "# WITHOUT WARRANTIES OR CONDITIONS OF ANY KIND, either express or implied.\n",
    "# See the License for the specific language governing permissions and\n",
    "# limitations under the License."
   ]
  },
  {
   "cell_type": "markdown",
   "id": "dd944742",
   "metadata": {
    "pycharm": {
     "name": "#%% md\n"
    }
   },
   "source": [
    "#### References\n",
    "\n",
    "- [DataprocPySparkBatchOp reference](https://google-cloud-pipeline-components.readthedocs.io/en/google-cloud-pipeline-components-1.0.0/google_cloud_pipeline_components.experimental.dataproc.html)\n",
    "- [Kubeflow SDK Overview](https://www.kubeflow.org/docs/components/pipelines/sdk/sdk-overview/)\n",
    "- [Dataproc Serverless in Vertex AI Pipelines tutorial](https://github.com/GoogleCloudPlatform/vertex-ai-samples/blob/main/notebooks/community/ml_ops/stage3/get_started_with_dataproc_serverless_pipeline_components.ipynb)\n",
    "- [Build a Vertex AI Pipeline](https://cloud.google.com/vertex-ai/docs/pipelines/build-pipeline)\n",
    "\n",
    "#### Overview - Oracle to Cloud Spanner Migration\n",
    "This notebook helps with the step by step process of migrating Oracle database tables to Cloud Spanner using Dataproc template. This notebook solution uses the [JDBCTOSPANNER](../../java/src/main/java/com/google/cloud/dataproc/templates/jdbc/README.md) Spark (Java) template. The migration will create the Spanner tables if not exist, and it will overwrite or append based on the write mode configured in the notebook.\n",
    "##### Feedback\n",
    "Share you feedback, ideas, thoughts [feedback-form](https://forms.gle/XXCJeWeCJJ9fNLQS6). \n",
    "Questions, issues, and comments should be directed to dataproc-templates-support-external@googlegroups.com\n",
    "\n",
    "#### Permissions\n",
    "This notebook is built to run a Vertex AI User-Managed Notebook using the default Compute Engine Service Account.  \n",
    "Check the Dataproc Serverless in Vertex AI Pipelines tutorial linked above to learn how to setup a different Service Account. If using custom service account, service account attached to Vertex AI notebook should have Service Account User role to use custom role in job.\n",
    "\n",
    "Make sure that the service account used to run the notebook has the following roles:\n",
    "\n",
    "- roles/aiplatform.serviceAgent\n",
    "- roles/aiplatform.customCodeServiceAgent\n",
    "- roles/storage.objectCreator\n",
    "- roles/storage.objectViewer\n",
    "- roles/dataproc.editor\n",
    "- roles/dataproc.worker\n",
    "- roles/bigquery.dataEditor"
   ]
  },
  {
   "cell_type": "markdown",
   "id": "7d89b301-5249-462a-97d8-986488b303fd",
   "metadata": {
    "pycharm": {
     "name": "#%% md\n"
    }
   },
   "source": [
    "## Step 1: Install Libraries\n",
    "#### Run Step 1 one time for each new notebook instance"
   ]
  },
  {
   "cell_type": "code",
   "execution_count": null,
   "id": "fef65ec2-ad6b-407f-a993-7cdf871bba11",
   "metadata": {
    "tags": [],
    "pycharm": {
     "name": "#%%\n"
    }
   },
   "outputs": [],
   "source": [
    "! pip3 install SQLAlchemy\n",
    "! pip3 install --upgrade google-cloud-pipeline-components kfp --user -q\n",
    "! pip3 install cx-Oracle"
   ]
  },
  {
   "cell_type": "code",
   "execution_count": null,
   "id": "0ed8fb64-8bae-4ff4-9e87-fdcc8ee04bcf",
   "metadata": {
    "pycharm": {
     "name": "#%%\n"
    }
   },
   "outputs": [],
   "source": [
    "!sudo apt-get update -y\n",
    "!sudo apt-get install default-jdk -y\n",
    "!sudo apt-get install maven -y"
   ]
  },
  {
   "cell_type": "markdown",
   "id": "f023c6c2",
   "metadata": {
    "pycharm": {
     "name": "#%% md\n"
    }
   },
   "source": [
    "#### Oracle client Installation"
   ]
  },
  {
   "cell_type": "code",
   "execution_count": null,
   "id": "0e90943f-b965-4f7f-b631-ce62227d5e83",
   "metadata": {
    "tags": [],
    "pycharm": {
     "name": "#%%\n"
    }
   },
   "outputs": [],
   "source": [
    "%%bash\n",
    "sudo mkdir -p /opt/oracle\n",
    "sudo rm -fr /opt/oracle/instantclient*\n",
    "cd /opt/oracle\n",
    "sudo wget --no-verbose https://download.oracle.com/otn_software/linux/instantclient/instantclient-basic-linuxx64.zip\n",
    "sudo unzip instantclient-basic-linuxx64.zip\n",
    "INSTANT_CLIENT_DIR=$(find /opt/oracle -maxdepth 1 -type d -name \"instantclient_[0-9]*_[0-9]*\" | sort | tail -1)\n",
    "test -n \"${INSTANT_CLIENT_DIR}\" || echo \"ERROR: Could not find instant client\"\n",
    "test -n \"${INSTANT_CLIENT_DIR}\" || exit 1\n",
    "sudo apt-get install libaio1\n",
    "sudo sh -c \"echo ${INSTANT_CLIENT_DIR} > /etc/ld.so.conf.d/oracle-instantclient.conf\"\n",
    "sudo ldconfig\n",
    "export LD_LIBRARY_PATH=${INSTANT_CLIENT_DIR}:$LD_LIBRARY_PATH"
   ]
  },
  {
   "attachments": {},
   "cell_type": "markdown",
   "id": "35712473-92ef-433b-9ce6-b5649357c09e",
   "metadata": {
    "pycharm": {
     "name": "#%% md\n"
    }
   },
   "source": [
    "#### Once you've installed the additional packages, you may need to restart the notebook kernel so it can find the packages.\n",
    "\n",
    "Uncomment & run this cell if you have installed anything from above commands"
   ]
  },
  {
   "cell_type": "code",
   "execution_count": null,
   "id": "19ef1307-902e-4713-8948-b86084e19312",
   "metadata": {
    "pycharm": {
     "name": "#%%\n"
    }
   },
   "outputs": [],
   "source": [
    "# import os\n",
    "# import IPython\n",
    "# if not os.getenv(\"IS_TESTING\"):\n",
    "#     app = IPython.Application.instance()\n",
    "#     app.kernel.do_shutdown(True)"
   ]
  },
  {
   "cell_type": "markdown",
   "id": "70d01e33-9099-4d2e-b57e-575c3a998d84",
   "metadata": {
    "pycharm": {
     "name": "#%% md\n"
    }
   },
   "source": [
    "## Step 2: Import Libraries"
   ]
  },
  {
   "cell_type": "code",
   "execution_count": null,
   "id": "2703b502-1b41-44f1-bf21-41069255bc32",
   "metadata": {
    "tags": [],
    "pycharm": {
     "name": "#%%\n"
    }
   },
   "outputs": [],
   "source": [
    "from datetime import datetime\n",
    "import os\n",
    "from pathlib import Path\n",
    "import sys\n",
    "import time\n",
    "\n",
    "import google.cloud.aiplatform as aiplatform\n",
    "from kfp import dsl\n",
    "from kfp.v2 import compiler\n",
    "from google_cloud_pipeline_components.experimental.dataproc import DataprocSparkBatchOp\n",
    "import pandas as pd\n",
    "import sqlalchemy\n",
    "\n",
    "module_path = os.path.abspath(os.pardir)\n",
    "if module_path not in sys.path:\n",
    "    sys.path.append(module_path)\n",
    "\n",
    "from util.jdbc.jdbc_input_manager import JDBCInputManager\n",
    "from util.jdbc import jdbc_input_manager_interface\n",
    "from util import notebook_functions"
   ]
  },
  {
   "cell_type": "markdown",
   "id": "09c4a209-db59-42f6-bba7-30cd46b16bad",
   "metadata": {
    "pycharm": {
     "name": "#%% md\n"
    }
   },
   "source": [
    "## Step 3: Assign Parameters"
   ]
  },
  {
   "cell_type": "markdown",
   "id": "92d3fbd8-013f-45e6-b7e9-8f31a4580e91",
   "metadata": {
    "pycharm": {
     "name": "#%% md\n"
    }
   },
   "source": [
    "### Step 3.1 Common Parameters\n",
    " \n",
    "- PROJECT : GCP project-id\n",
    "- REGION : GCP region\n",
    "- GCS_STAGING_LOCATION : GCS staging location to be used for this notebook to store artifacts\n",
    "- SUBNET : VPC subnet\n",
    "- JARS : list of jars. For this notebook oracle connector is required in addition with the dataproc template jars\n",
    "- MAX_PARALLELISM : Parameter for number of jobs to run in parallel default value is 5\n",
    "- SERVICE_ACCOUNT : Custom service account email to use for vertex ai pipeline and dataproc job with above mentioned permissions"
   ]
  },
  {
   "cell_type": "code",
   "execution_count": null,
   "id": "bd8f6dd9-2e13-447c-b28d-10fa2321b759",
   "metadata": {
    "tags": [],
    "pycharm": {
     "name": "#%%\n"
    }
   },
   "outputs": [],
   "source": [
    "PROJECT = \"<project-id>\"\n",
    "REGION = \"<region>\"\n",
    "GCS_STAGING_LOCATION = \"<gs://bucket/[folder]>\"\n",
    "SUBNET = \"<projects/{project}/regions/{region}/subnetworks/{subnet}>\"\n",
    "MAX_PARALLELISM = 5\n",
    "SERVICE_ACCOUNT = \"<Service-Account>\"\n",
    "\n",
    "# Do not change this parameter unless you want to refer below JARS from new location\n",
    "JARS = [GCS_STAGING_LOCATION + \"/jars/ojdbc8-21.7.0.0.jar\"]"
   ]
  },
  {
   "cell_type": "code",
   "execution_count": null,
   "id": "128c08ea-67c2-4afb-b04f-33ec6351a7c7",
   "metadata": {
    "pycharm": {
     "name": "#%%\n"
    }
   },
   "outputs": [],
   "source": [
    "# If SERVICE_ACCOUNT is not specified it will take the one attached to Notebook\n",
    "if SERVICE_ACCOUNT == \"\":\n",
    "    shell_output = !gcloud auth list 2>/dev/null\n",
    "    SERVICE_ACCOUNT = shell_output[2].replace(\"*\", \"\").strip()\n",
    "    print(\"Service Account: \",SERVICE_ACCOUNT)"
   ]
  },
  {
   "attachments": {},
   "cell_type": "markdown",
   "id": "051df2af-bd8b-47c7-8cb2-05404ca0d859",
   "metadata": {
    "pycharm": {
     "name": "#%% md\n"
    }
   },
   "source": [
    "### Step 3.2 Oracle to Cloud Spanner Parameters\n",
    "- ORACLE_HOST: Oracle instance ip address\n",
    "- ORACLE_PORT: Oracle instance port\n",
    "- ORACLE_USERNAME: Oracle username\n",
    "- ORACLE_PASSWORD: Oracle password\n",
    "- ORACLE_DATABASE: Name of database/service for Oracle connection\n",
    "- ORACLE_SCHEMA: Schema to be exported, leave blank to export tables owned by ORACLE_USERNAME\n",
    "- ORACLE_TABLE_LIST: List of tables you want to migrate eg: ['table1','table2'] else provide an empty list for migration whole database eg : []\n",
    "- SPANNER_INSTANCE: Cloud Spanner instance name\n",
    "- SPANNER_DATABASE: Cloud Spanner database name\n",
    "- SPANNER_TABLE_PRIMARY_KEYS: Dictionary of format {\"table_name\": \"primary_key_column1,primary_key_column2\"} for tables which do not have primary key in Oracle\n",
    "- SPANNER_OUTPUT_MODE: <Append | Overwrite>"
   ]
  },
  {
   "cell_type": "code",
   "execution_count": null,
   "id": "71dd2824-e9a0-4ceb-a3c9-32f79973432a",
   "metadata": {
    "tags": [],
    "pycharm": {
     "name": "#%%\n"
    }
   },
   "outputs": [],
   "source": [
    "ORACLE_HOST = \"<host-ip>\"\n",
    "ORACLE_PORT = \"<port>\"\n",
    "ORACLE_USERNAME = \"<username>\"\n",
    "ORACLE_PASSWORD = \"<password>\"\n",
    "ORACLE_DATABASE = \"<database>\"\n",
    "ORACLE_SCHEMA = \"\" # Leave empty to default to ORACLE_USERNAME\n",
    "ORACLE_TABLE_LIST = [] # Leave list empty for migrating complete database else provide tables as ['table1','table2']\n",
    "\n",
    "SPANNER_OUTPUT_MODE = \"<Overwrite | Append>\"\n",
    "SPANNER_INSTANCE = \"<spanner-instance>\"\n",
    "SPANNER_DATABASE = \"<spanner-database>\"\n",
    "SPANNER_TABLE_PRIMARY_KEYS = {} # Provide tables which do not have PK in Oracle {\"table_name\":\"primary_key_column1,primary_key_column2\"}"
   ]
  },
  {
   "attachments": {},
   "cell_type": "markdown",
   "id": "166b1536-d58e-423b-b3c2-cc0c171d275e",
   "metadata": {
    "pycharm": {
     "name": "#%% md\n"
    }
   },
   "source": [
    "### Step 3.3 Notebook Configuration Parameters\n",
    "Below variables should not be changed unless required\n",
    "- ORACLE_URL: Oracle Python URL\n",
    "- JDBC_DRIVER: JDBC driver class\n",
    "- JDBC_URL: Oracle JDBC URL\n",
    "- JDBC_FETCH_SIZE: Determines how many rows to fetch per round trip\n",
    "- JDBC_SESSION_INIT_STATEMENT: Custom SQL statement to execute in each reader database session\n",
    "- MAIN_CLASS: Dataproc Template Main Class\n",
    "- WORKING_DIRECTORY: Java working directory\n",
    "- PACKAGE_EGG_FILE: Dataproc Template distributio file\n",
    "- PIPELINE_ROOT: Path to Vertex AI pipeline artifacts"
   ]
  },
  {
   "cell_type": "code",
   "execution_count": null,
   "id": "bcb42b2f",
   "metadata": {
    "pycharm": {
     "name": "#%%\n"
    }
   },
   "outputs": [],
   "source": [
    "cur_path = Path(os.getcwd())\n",
    "WORKING_DIRECTORY = os.path.join(cur_path.parent.parent, 'java')\n",
    "\n",
    "# If the above code doesn't fetch the correct path please\n",
    "# provide complete path to python folder in your dataproc \n",
    "# template repo which you cloned.\n",
    "\n",
    "# WORKING_DIRECTORY = \"/home/jupyter/dataproc-templates/java/\"\n",
    "print(WORKING_DIRECTORY)"
   ]
  },
  {
   "cell_type": "code",
   "execution_count": null,
   "id": "c6f0f037-e888-4479-a143-f06a39bd5cc1",
   "metadata": {
    "tags": [],
    "pycharm": {
     "name": "#%%\n"
    }
   },
   "outputs": [],
   "source": [
    "ORACLE_URL = \"oracle://{}:{}@{}:{}?service_name={}\".format(ORACLE_USERNAME, ORACLE_PASSWORD, ORACLE_HOST, ORACLE_PORT, ORACLE_DATABASE)\n",
    "JDBC_DRIVER = \"oracle.jdbc.OracleDriver\"\n",
    "JDBC_URL = \"jdbc:oracle:thin:{}/{}@{}:{}/{}\".format(ORACLE_USERNAME, ORACLE_PASSWORD, ORACLE_HOST, ORACLE_PORT, ORACLE_DATABASE)\n",
    "JDBC_FETCH_SIZE = 200\n",
    "JDBC_SESSION_INIT_STATEMENT = \"BEGIN DBMS_APPLICATION_INFO.SET_MODULE('Dataproc Templates','OracleToSpanner Notebook'); END;\"\n",
    "MAIN_CLASS = \"com.google.cloud.dataproc.templates.main.DataProcTemplate\"\n",
    "JAR_FILE = \"dataproc-templates-1.0-SNAPSHOT.jar\"\n",
    "GRPC_JAR_PATH = \"./grpc_lb/io/grpc/grpc-grpclb/1.40.1\"\n",
    "GRPC_JAR = \"grpc-grpclb-1.40.1.jar\"\n",
    "LOG4J_PROPERTIES_PATH = \"./src/test/resources\"\n",
    "LOG4J_PROPERTIES = \"log4j-spark-driver-template.properties\"\n",
    "PIPELINE_ROOT = GCS_STAGING_LOCATION + \"/pipeline_root/dataproc_pyspark\"\n",
    "\n",
    "# Adding dataproc template JAR and grpc jar\n",
    "JARS.append(GCS_STAGING_LOCATION + \"/\" + GRPC_JAR)\n",
    "JARS.append(GCS_STAGING_LOCATION + \"/\" + JAR_FILE)"
   ]
  },
  {
   "attachments": {},
   "cell_type": "markdown",
   "id": "115c062b-5a91-4372-b440-5c37a12fbf87",
   "metadata": {
    "pycharm": {
     "name": "#%% md\n"
    }
   },
   "source": [
    "## Step 4: Generate Oracle Table List\n",
    "This step creates list of tables for migration. If ORACLE_TABLE_LIST is kept empty all the tables in the ORACLE_DATABASE are listed for migration otherwise the provided list is used"
   ]
  },
  {
   "cell_type": "code",
   "execution_count": null,
   "id": "d0e362ac-30cd-4857-9e2a-0e9eb926e627",
   "metadata": {
    "tags": [],
    "pycharm": {
     "name": "#%%\n"
    }
   },
   "outputs": [],
   "source": [
    "input_mgr = JDBCInputManager.create(\"oracle\", sqlalchemy.create_engine(ORACLE_URL))\n",
    "\n",
    "# Retrieve list of tables from database.\n",
    "ORACLE_TABLE_LIST = input_mgr.build_table_list(schema_filter=ORACLE_SCHEMA, table_filter=ORACLE_TABLE_LIST)\n",
    "ORACLE_SCHEMA = input_mgr.get_schema()\n",
    "print(f\"Total tables to migrate from schema {ORACLE_SCHEMA}:\", len(ORACLE_TABLE_LIST))\n",
    "\n",
    "print(\"List of tables for migration:\")\n",
    "print(ORACLE_TABLE_LIST)"
   ]
  },
  {
   "attachments": {},
   "cell_type": "markdown",
   "id": "1d9a62e8-7499-41c6-b32b-73b539b0c7c4",
   "metadata": {
    "pycharm": {
     "name": "#%% md\n"
    }
   },
   "source": [
    "## Step 5: Get Primary Keys for Tables Not Present in SPANNER_TABLE_PRIMARY_KEYS\n",
    "For tables which do not have primary key provided in dictionary SPANNER_TABLE_PRIMARY_KEYS this step fetches primary key from ORACLE_DATABASE"
   ]
  },
  {
   "cell_type": "code",
   "execution_count": null,
   "id": "6eda8fac-582c-4d4a-b871-311bb2863335",
   "metadata": {
    "tags": [],
    "pycharm": {
     "name": "#%%\n"
    }
   },
   "outputs": [],
   "source": [
    "for table_name, pk_columns in input_mgr.get_primary_keys().items():\n",
    "    notebook_functions.update_spanner_primary_keys(SPANNER_TABLE_PRIMARY_KEYS, table_name, pk_columns)\n",
    "\n",
    "notebook_functions.remove_unexpected_spanner_primary_keys(SPANNER_TABLE_PRIMARY_KEYS, ORACLE_TABLE_LIST)"
   ]
  },
  {
   "cell_type": "code",
   "execution_count": null,
   "id": "7c2a210f-48da-474f-bf46-89e755d01c67",
   "metadata": {
    "tags": [],
    "pycharm": {
     "name": "#%%\n"
    }
   },
   "outputs": [],
   "source": [
    "pkDF = pd.DataFrame({\"table\" : ORACLE_TABLE_LIST, \"primary_keys\": list(SPANNER_TABLE_PRIMARY_KEYS.values())})\n",
    "print(\"Below are identified primary keys for migrating Oracle table to Spanner:\")\n",
    "pkDF"
   ]
  },
  {
   "attachments": {},
   "cell_type": "markdown",
   "id": "02748c28-54e9-466c-9537-c00569122a96",
   "metadata": {
    "pycharm": {
     "name": "#%% md\n"
    }
   },
   "source": [
    "# Step 6: Identify Read Partition Columns\n",
    "This step uses PARTITION_THRESHOLD (default value is 1 million) parameter and any table having rows greater than PARTITION_THRESHOLD will be used for partitioned read based on Primary Keys\n",
    " - PARTITION_OPTIONS: List will have table and its partitioned column and Spark SQL settings if exceeds the threshold"
   ]
  },
  {
   "cell_type": "code",
   "execution_count": null,
   "id": "b4e4f6e9-c559-48e8-95fd-d2dd3e173439",
   "metadata": {
    "pycharm": {
     "name": "#%%\n"
    }
   },
   "outputs": [],
   "source": [
    "PARTITION_THRESHOLD = 1000000\n",
<<<<<<< HEAD
    "PARTITION_OPTIONS = input_mgr.define_read_partitioning(PARTITION_THRESHOLD)\n",
    "input_mgr.read_partitioning_df(PARTITION_OPTIONS)"
=======
    "CHECK_PARTITION_COLUMN_LIST={}"
   ]
  },
  {
   "cell_type": "code",
   "execution_count": null,
   "id": "eb9f5487-bb82-4261-87ad-0a938e9df076",
   "metadata": {
    "pycharm": {
     "name": "#%%\n"
    }
   },
   "outputs": [],
   "source": [
    "with DB.connect() as conn:\n",
    "    for table in ORACLE_TABLE_LIST:\n",
    "        results = DB.execute(\"SELECT count(1) FROM {}\".format(table)).fetchall()\n",
    "        if results[0][0]>int(PARTITION_THRESHOLD) and len(SPANNER_TABLE_PRIMARY_KEYS.get(table).split(\",\")[0])>0:\n",
    "            column_list=SPANNER_TABLE_PRIMARY_KEYS.get(table).split(\",\")\n",
    "            column = column_list[0]\n",
    "            results_datatype = DB.execute(\"select DATA_TYPE from sys.all_tab_columns where TABLE_NAME = '{0}' and COLUMN_NAME = '{1}'\".format(table,column)).fetchall()      \n",
    "            if results_datatype[0][0]==\"NUMBER\" or results_datatype[0][0]==\"INTEGER\":\n",
    "                lowerbound = DB.execute(\"SELECT min({0}) from {1}\".format(column,table)).fetchall()\n",
    "                upperbound = DB.execute(\"SELECT max({0}) from {1}\".format(column,table)).fetchall()\n",
    "                numberPartitions = math.ceil((upperbound[0][0]-lowerbound[0][0])/PARTITION_THRESHOLD)\n",
    "                CHECK_PARTITION_COLUMN_LIST[table]=[column,lowerbound[0][0],upperbound[0][0],numberPartitions]\n",
    "\n",
    "print(\"Below dictionary represents {table_name : [primary_key, lowerbound, upperbound, numberPartitions]}\")\n",
    "print(CHECK_PARTITION_COLUMN_LIST)"
>>>>>>> ce15b642
   ]
  },
  {
   "cell_type": "markdown",
   "id": "1fa5f841-a687-4723-a8e6-6e7e752ba36e",
   "metadata": {
    "pycharm": {
     "name": "#%% md\n"
    }
   },
   "source": [
    "## Step 7: Download JAR files and Upload to GCS (only required to run one-time)\n",
    "#### Run Step 7 one time for each new notebook instance"
   ]
  },
  {
   "cell_type": "code",
   "execution_count": null,
   "id": "22220ae3-9fb4-471c-b5aa-f606deeca15e",
   "metadata": {
    "tags": [],
    "pycharm": {
     "name": "#%%\n"
    }
   },
   "outputs": [],
   "source": [
    "%cd $WORKING_DIRECTORY"
   ]
  },
  {
   "cell_type": "markdown",
   "id": "bdee7afc-699b-4c1a-aeec-df0f99764ae0",
   "metadata": {
    "pycharm": {
     "name": "#%% md\n"
    }
   },
   "source": [
    "#### Setting PATH variables for JDK and Maven and executing MAVEN build"
   ]
  },
  {
   "cell_type": "code",
   "execution_count": null,
   "id": "4b40f634-1983-4267-a4c1-b072bf6d81ae",
   "metadata": {
    "tags": [],
    "pycharm": {
     "name": "#%%\n"
    }
   },
   "outputs": [],
   "source": [
    "!wget --no-verbose https://repo1.maven.org/maven2/com/oracle/database/jdbc/ojdbc8/21.7.0.0/ojdbc8-21.7.0.0.jar\n",
    "!mvn -q clean spotless:apply install -DskipTests \n",
    "!mvn -q dependency:get -Dartifact=io.grpc:grpc-grpclb:1.40.1 -Dmaven.repo.local=./grpc_lb "
   ]
  },
  {
   "cell_type": "markdown",
   "id": "9e1a779f-2c39-42ec-98be-0f5e9d715447",
   "metadata": {
    "pycharm": {
     "name": "#%% md\n"
    }
   },
   "source": [
    "#### Copying JARS files to GCS_STAGING_LOCATION"
   ]
  },
  {
   "cell_type": "code",
   "execution_count": null,
   "id": "939cdcd5-0f3e-4f51-aa78-93d1976cb0f4",
   "metadata": {
    "tags": [],
    "pycharm": {
     "name": "#%%\n"
    }
   },
   "outputs": [],
   "source": [
    "!gsutil cp target/$JAR_FILE $GCS_STAGING_LOCATION/$JAR_FILE\n",
    "!gsutil cp $GRPC_JAR_PATH/$GRPC_JAR $GCS_STAGING_LOCATION/$GRPC_JAR\n",
    "!gsutil cp $LOG4J_PROPERTIES_PATH/$LOG4J_PROPERTIES $GCS_STAGING_LOCATION/$LOG4J_PROPERTIES\n",
    "!gsutil cp ojdbc8-21.7.0.0.jar $GCS_STAGING_LOCATION/jars/ojdbc8-21.7.0.0.jar"
   ]
  },
  {
   "cell_type": "markdown",
   "id": "0d9bb170-09c4-40d1-baaf-9e907f215889",
   "metadata": {
    "pycharm": {
     "name": "#%% md\n"
    }
   },
   "source": [
    "## Step 8: Calculate Parallel Jobs for Oracle to Cloud Spanner\n",
    "This step uses MAX_PARALLELISM parameter to calculate number of parallel jobs to run"
   ]
  },
  {
   "cell_type": "code",
   "execution_count": null,
   "id": "2c501db0-c1fb-4a05-88b8-a7e546e2b1d0",
   "metadata": {
    "tags": [],
    "pycharm": {
     "name": "#%%\n"
    }
   },
   "outputs": [],
   "source": [
    "# Calculate parallel jobs:\n",
    "JOB_LIST = notebook_functions.split_list(input_mgr.get_table_list(), MAX_PARALLELISM)\n",
    "print(\"List of tables for execution:\")\n",
    "print(JOB_LIST)"
   ]
  },
  {
   "attachments": {},
   "cell_type": "markdown",
   "id": "78f6f83b-891a-4515-a1d6-f3406a25dc2a",
   "metadata": {
    "pycharm": {
     "name": "#%% md\n"
    }
   },
   "source": [
    "## Step 9: Execute Pipeline to Migrate Tables from Oracle to Cloud Spanner"
   ]
  },
  {
   "cell_type": "code",
   "execution_count": null,
   "id": "1f98914b-bd74-4d0e-9562-7019d504a25e",
   "metadata": {
    "tags": [],
    "pycharm": {
     "name": "#%%\n"
    }
   },
   "outputs": [],
   "source": [
    "oracle_to_spanner_jobs = []"
   ]
  },
  {
   "cell_type": "code",
   "execution_count": null,
   "id": "863fa2d8-4ef7-4722-87c8-eec6c06f892b",
   "metadata": {
    "tags": [],
    "pycharm": {
     "name": "#%%\n"
    }
   },
   "outputs": [],
   "source": [
    "def migrate_oracle_to_spanner(EXECUTION_LIST):\n",
    "    EXECUTION_LIST = EXECUTION_LIST\n",
    "    aiplatform.init(project=PROJECT,staging_bucket=GCS_STAGING_LOCATION)\n",
    "    \n",
    "    @dsl.pipeline(\n",
    "        name=\"java-oracle-to-spanner-spark\",\n",
    "        description=\"Pipeline to get data from Oracle to Cloud Spanner\",\n",
    "    )\n",
    "    def pipeline(\n",
    "        PROJECT_ID: str = PROJECT,\n",
    "        LOCATION: str = REGION,\n",
    "        MAIN_CLASS: str = MAIN_CLASS,\n",
    "        JAR_FILE_URIS: list = JARS,\n",
    "        SUBNETWORK_URI: str = SUBNET,\n",
    "        FILE_URIS: list = [GCS_STAGING_LOCATION + \"/\" + LOG4J_PROPERTIES]\n",
    "    ):\n",
    "        for table in EXECUTION_LIST:\n",
    "            BATCH_ID = \"ora2spanner-{}-{}\".format(table, datetime.now().strftime(\"%s\")).replace('_', '-').lower()\n",
    "            oracle_to_spanner_jobs.append(BATCH_ID)\n",
    "            if table in PARTITION_OPTIONS.keys():\n",
    "                partition_options = PARTITION_OPTIONS[table]\n",
    "                TEMPLATE_SPARK_ARGS = [\n",
    "                \"--template=JDBCTOSPANNER\",\n",
    "                \"--templateProperty\", \"project.id={}\".format(PROJECT),\n",
    "                \"--templateProperty\", \"jdbctospanner.jdbc.url={}\".format(JDBC_URL),\n",
    "                \"--templateProperty\", \"jdbctospanner.jdbc.driver.class.name={}\".format(JDBC_DRIVER),\n",
    "                \"--templateProperty\", \"jdbctospanner.jdbc.fetchsize={}\".format(JDBC_FETCH_SIZE),\n",
    "                \"--templateProperty\", \"jdbctospanner.sql=select * from {}\".format(table),\n",
    "                \"--templateProperty\", \"jdbctospanner.output.instance={}\".format(SPANNER_INSTANCE),\n",
    "                \"--templateProperty\", \"jdbctospanner.output.database={}\".format(SPANNER_DATABASE),\n",
    "                \"--templateProperty\", \"jdbctospanner.output.table={}\".format(table),\n",
    "                \"--templateProperty\", \"jdbctospanner.output.saveMode={}\".format(SPANNER_OUTPUT_MODE),\n",
    "                \"--templateProperty\", \"jdbctospanner.output.primaryKey={}\".format(SPANNER_TABLE_PRIMARY_KEYS[table]),\n",
    "                \"--templateProperty\", \"jdbctospanner.output.batchInsertSize=200\",\n",
    "                \"--templateProperty\", \"jdbctospanner.sql.partitionColumn={}\".format(partition_options[jdbc_input_manager_interface.SPARK_PARTITION_COLUMN]),\n",
    "                \"--templateProperty\", \"jdbctospanner.sql.lowerBound={}\".format(partition_options[jdbc_input_manager_interface.SPARK_LOWER_BOUND]),\n",
    "                \"--templateProperty\", \"jdbctospanner.sql.upperBound={}\".format(partition_options[jdbc_input_manager_interface.SPARK_UPPER_BOUND]),\n",
    "                \"--templateProperty\", \"jdbctospanner.sql.numPartitions={}\".format(partition_options[jdbc_input_manager_interface.SPARK_NUM_PARTITIONS]),\n",
    "                ]\n",
    "            else:\n",
    "                TEMPLATE_SPARK_ARGS = [\n",
    "                \"--template=JDBCTOSPANNER\",\n",
    "                \"--templateProperty\", \"project.id={}\".format(PROJECT),\n",
    "                \"--templateProperty\", \"jdbctospanner.jdbc.url={}\".format(JDBC_URL),\n",
    "                \"--templateProperty\", \"jdbctospanner.jdbc.driver.class.name={}\".format(JDBC_DRIVER),\n",
    "                \"--templateProperty\", \"jdbctospanner.jdbc.fetchsize={}\".format(JDBC_FETCH_SIZE),\n",
    "                \"--templateProperty\", \"jdbctospanner.sql=select * from {}\".format(table),\n",
    "                \"--templateProperty\", \"jdbctospanner.output.instance={}\".format(SPANNER_INSTANCE),\n",
    "                \"--templateProperty\", \"jdbctospanner.output.database={}\".format(SPANNER_DATABASE),\n",
    "                \"--templateProperty\", \"jdbctospanner.output.table={}\".format(table),\n",
    "                \"--templateProperty\", \"jdbctospanner.output.saveMode={}\".format(SPANNER_OUTPUT_MODE),\n",
    "                \"--templateProperty\", \"jdbctospanner.output.primaryKey={}\".format(SPANNER_TABLE_PRIMARY_KEYS[table]),\n",
    "                \"--templateProperty\", \"jdbctospanner.output.batchInsertSize=200\",\n",
    "                ]\n",
    "            if JDBC_SESSION_INIT_STATEMENT:\n",
    "                TEMPLATE_SPARK_ARGS.append(\"--jdbctospanner.input.sessioninitstatement={}\".format(JDBC_SESSION_INIT_STATEMENT))\n",
    "    \n",
    "            _ = DataprocSparkBatchOp(\n",
    "                project=PROJECT_ID,\n",
    "                location=LOCATION,\n",
    "                batch_id=BATCH_ID,\n",
    "                main_class=MAIN_CLASS,\n",
    "                jar_file_uris=JAR_FILE_URIS,\n",
    "                file_uris=FILE_URIS,\n",
    "                subnetwork_uri=SUBNETWORK_URI,\n",
    "                runtime_config_version=\"1.1\", # issue 665\n",
    "                args=TEMPLATE_SPARK_ARGS\n",
    "            )\n",
    "            time.sleep(3)\n",
    "\n",
    "    compiler.Compiler().compile(pipeline_func=pipeline, package_path=\"pipeline.json\")\n",
    "\n",
    "    pipeline = aiplatform.PipelineJob(\n",
    "        display_name=\"pipeline\",\n",
    "        template_path=\"pipeline.json\",\n",
    "        pipeline_root=PIPELINE_ROOT,\n",
    "        enable_caching=False,\n",
    "    )\n",
    "    pipeline.run()"
   ]
  },
  {
   "cell_type": "code",
   "execution_count": null,
   "id": "44205b54-1ac7-42f3-85ad-5b20f531056b",
   "metadata": {
    "tags": [],
    "pycharm": {
     "name": "#%%\n"
    }
   },
   "outputs": [],
   "source": [
    "for execution_list in JOB_LIST:\n",
    "    print(execution_list)\n",
    "    migrate_oracle_to_spanner(execution_list)"
   ]
  },
  {
   "attachments": {},
   "cell_type": "markdown",
   "id": "9ce7f828-dacc-404b-8927-dc3813e7216a",
   "metadata": {
    "pycharm": {
     "name": "#%% md\n"
    }
   },
   "source": [
    "## Step 10: Get Status for Tables Migrated from Oracle to Cloud Spanner"
   ]
  },
  {
   "cell_type": "code",
   "execution_count": null,
   "id": "b611510f-271c-447a-899d-42fbb983268d",
   "metadata": {
    "tags": [],
    "pycharm": {
     "name": "#%%\n"
    }
   },
   "outputs": [],
   "source": [
    "def get_bearer_token():\n",
    "    \n",
    "    try:\n",
    "        #Defining Scope\n",
    "        CREDENTIAL_SCOPES = [\"https://www.googleapis.com/auth/cloud-platform\"]\n",
    "\n",
    "        #Assining credentials and project value\n",
    "        credentials, project_id = google.auth.default(scopes=CREDENTIAL_SCOPES)\n",
    "\n",
    "        #Refreshing credentials data\n",
    "        credentials.refresh(requests.Request())\n",
    "\n",
    "        #Get refreshed token\n",
    "        token = credentials.token\n",
    "        if token:\n",
    "            return (token,200)\n",
    "        else:\n",
    "            return \"Bearer token not generated\"\n",
    "    except Exception as error:\n",
    "        return (\"Bearer token not generated. Error : {}\".format(error),500)"
   ]
  },
  {
   "cell_type": "code",
   "execution_count": null,
   "id": "d1fcbc63-19db-42a8-a2ed-d9855da00c04",
   "metadata": {
    "tags": [],
    "pycharm": {
     "name": "#%%\n"
    }
   },
   "outputs": [],
   "source": [
    "from google.auth.transport import requests\n",
    "import google\n",
    "token = get_bearer_token()\n",
    "if token[1] == 200:\n",
    "    print(\"Bearer token generated\")\n",
    "else:\n",
    "    print(token)"
   ]
  },
  {
   "cell_type": "code",
   "execution_count": null,
   "id": "5be3cf87-6d28-4b23-8466-87d3399f7a29",
   "metadata": {
    "tags": [],
    "pycharm": {
     "name": "#%%\n"
    }
   },
   "outputs": [],
   "source": [
    "import requests\n",
    "\n",
    "oracle_to_spanner_status = []\n",
    "job_status_url = \"https://dataproc.googleapis.com/v1/projects/{}/locations/{}/batches/{}\"\n",
    "for job in oracle_to_spanner_jobs:\n",
    "    auth = \"Bearer \" + token[0]\n",
    "    url = job_status_url.format(PROJECT,REGION,job)\n",
    "    headers = {\n",
    "      'Content-Type': 'application/json; charset=UTF-8',\n",
    "      'Authorization': auth \n",
    "    }\n",
    "    response = requests.get(url, headers=headers)\n",
    "    oracle_to_spanner_status.append(response.json()['state'])"
   ]
  },
  {
   "cell_type": "code",
   "execution_count": null,
   "id": "1097575d-07c2-4659-a75f-d7e898e3f077",
   "metadata": {
    "tags": [],
    "pycharm": {
     "name": "#%%\n"
    }
   },
   "outputs": [],
   "source": [
    "statusDF = pd.DataFrame({\"table\": ORACLE_TABLE_LIST, \"oracle_to_spanner_job\": oracle_to_spanner_jobs, \"oracle_to_spanner_status\": oracle_to_spanner_status})\n",
    "statusDF"
   ]
  },
  {
   "attachments": {},
   "cell_type": "markdown",
   "id": "0961f164-c7e4-4bb5-80f0-25fd1051147b",
   "metadata": {
    "pycharm": {
     "name": "#%% md\n"
    }
   },
   "source": [
<<<<<<< HEAD
    "## Step 11: Validate Row Counts of Migrated Tables from Oracle to Cloud Spanner"
=======
    "## Step 11: Validate row counts of migrated tables from Oracle to Cloud Spanner"
   ]
  },
  {
   "cell_type": "code",
   "execution_count": null,
   "id": "8a3a28fb-3a39-4a10-b92d-0685b351a1b3",
   "metadata": {
    "tags": [],
    "pycharm": {
     "name": "#%%\n"
    }
   },
   "outputs": [],
   "source": [
    "oracle_row_count = []\n",
    "spanner_row_count = []"
>>>>>>> ce15b642
   ]
  },
  {
   "cell_type": "code",
   "execution_count": null,
   "id": "25299344-c167-4764-a5d1-56c1b384d104",
   "metadata": {
    "tags": [],
    "pycharm": {
     "name": "#%%\n"
    }
   },
   "outputs": [],
   "source": [
    "# Get Oracle table counts\n",
    "oracle_row_count = input_mgr.get_table_list_with_counts()"
   ]
  },
  {
   "cell_type": "code",
   "execution_count": null,
   "id": "ab0e539d-5180-4f5b-915e-35f7ea45e0d3",
   "metadata": {
    "tags": [],
    "pycharm": {
     "name": "#%%\n"
    }
   },
   "outputs": [],
   "source": [
    "# Get spanner table counts\n",
    "from google.cloud import spanner\n",
    "\n",
    "spanner_client = spanner.Client()\n",
    "instance = spanner_client.instance(SPANNER_INSTANCE)\n",
    "database = instance.database(SPANNER_DATABASE)\n",
    "\n",
    "spanner_row_count = []\n",
    "for table in ORACLE_TABLE_LIST:\n",
    "    with database.snapshot() as snapshot:\n",
    "        results = snapshot.execute_sql(\"select count(*) from {}\".format(table))\n",
    "        for row in results:\n",
    "            spanner_row_count.append(row[0])"
   ]
  },
  {
   "cell_type": "code",
   "execution_count": null,
   "id": "4b1afe12-3eb9-4133-8377-66dc63ac649c",
   "metadata": {
    "tags": [],
    "pycharm": {
     "name": "#%%\n"
    }
   },
   "outputs": [],
   "source": [
    "statusDF['oracle_row_count'] = oracle_row_count \n",
    "statusDF['spanner_row_count'] = spanner_row_count \n",
    "statusDF"
   ]
<<<<<<< HEAD
=======
  },
  {
   "cell_type": "code",
   "execution_count": null,
   "id": "e7287b54-9abe-4134-9665-9a6d9a8bbb04",
   "metadata": {
    "tags": [],
    "pycharm": {
     "name": "#%%\n"
    }
   },
   "outputs": [],
   "source": []
>>>>>>> ce15b642
  }
 ],
 "metadata": {
  "environment": {
   "kernel": "python3",
   "name": "common-cpu.m97",
   "type": "gcloud",
   "uri": "gcr.io/deeplearning-platform-release/base-cpu:m97"
  },
  "kernelspec": {
   "display_name": "Python 3",
   "language": "python",
   "name": "python3"
  },
  "language_info": {
   "codemirror_mode": {
    "name": "ipython",
    "version": 3
   },
   "file_extension": ".py",
   "mimetype": "text/x-python",
   "name": "python",
   "nbconvert_exporter": "python",
   "pygments_lexer": "ipython3",
   "version": "3.9.6"
  },
  "vscode": {
   "interpreter": {
    "hash": "31f2aee4e71d21fbe5cf8b01ff0e069b9275f58929596ceb00d14d90e3e16cd6"
   }
  }
 },
 "nbformat": 4,
 "nbformat_minor": 5
}<|MERGE_RESOLUTION|>--- conflicted
+++ resolved
@@ -550,40 +550,8 @@
    "outputs": [],
    "source": [
     "PARTITION_THRESHOLD = 1000000\n",
-<<<<<<< HEAD
     "PARTITION_OPTIONS = input_mgr.define_read_partitioning(PARTITION_THRESHOLD)\n",
     "input_mgr.read_partitioning_df(PARTITION_OPTIONS)"
-=======
-    "CHECK_PARTITION_COLUMN_LIST={}"
-   ]
-  },
-  {
-   "cell_type": "code",
-   "execution_count": null,
-   "id": "eb9f5487-bb82-4261-87ad-0a938e9df076",
-   "metadata": {
-    "pycharm": {
-     "name": "#%%\n"
-    }
-   },
-   "outputs": [],
-   "source": [
-    "with DB.connect() as conn:\n",
-    "    for table in ORACLE_TABLE_LIST:\n",
-    "        results = DB.execute(\"SELECT count(1) FROM {}\".format(table)).fetchall()\n",
-    "        if results[0][0]>int(PARTITION_THRESHOLD) and len(SPANNER_TABLE_PRIMARY_KEYS.get(table).split(\",\")[0])>0:\n",
-    "            column_list=SPANNER_TABLE_PRIMARY_KEYS.get(table).split(\",\")\n",
-    "            column = column_list[0]\n",
-    "            results_datatype = DB.execute(\"select DATA_TYPE from sys.all_tab_columns where TABLE_NAME = '{0}' and COLUMN_NAME = '{1}'\".format(table,column)).fetchall()      \n",
-    "            if results_datatype[0][0]==\"NUMBER\" or results_datatype[0][0]==\"INTEGER\":\n",
-    "                lowerbound = DB.execute(\"SELECT min({0}) from {1}\".format(column,table)).fetchall()\n",
-    "                upperbound = DB.execute(\"SELECT max({0}) from {1}\".format(column,table)).fetchall()\n",
-    "                numberPartitions = math.ceil((upperbound[0][0]-lowerbound[0][0])/PARTITION_THRESHOLD)\n",
-    "                CHECK_PARTITION_COLUMN_LIST[table]=[column,lowerbound[0][0],upperbound[0][0],numberPartitions]\n",
-    "\n",
-    "print(\"Below dictionary represents {table_name : [primary_key, lowerbound, upperbound, numberPartitions]}\")\n",
-    "print(CHECK_PARTITION_COLUMN_LIST)"
->>>>>>> ce15b642
    ]
   },
   {
@@ -963,27 +931,7 @@
     }
    },
    "source": [
-<<<<<<< HEAD
     "## Step 11: Validate Row Counts of Migrated Tables from Oracle to Cloud Spanner"
-=======
-    "## Step 11: Validate row counts of migrated tables from Oracle to Cloud Spanner"
-   ]
-  },
-  {
-   "cell_type": "code",
-   "execution_count": null,
-   "id": "8a3a28fb-3a39-4a10-b92d-0685b351a1b3",
-   "metadata": {
-    "tags": [],
-    "pycharm": {
-     "name": "#%%\n"
-    }
-   },
-   "outputs": [],
-   "source": [
-    "oracle_row_count = []\n",
-    "spanner_row_count = []"
->>>>>>> ce15b642
    ]
   },
   {
@@ -1045,22 +993,6 @@
     "statusDF['spanner_row_count'] = spanner_row_count \n",
     "statusDF"
    ]
-<<<<<<< HEAD
-=======
-  },
-  {
-   "cell_type": "code",
-   "execution_count": null,
-   "id": "e7287b54-9abe-4134-9665-9a6d9a8bbb04",
-   "metadata": {
-    "tags": [],
-    "pycharm": {
-     "name": "#%%\n"
-    }
-   },
-   "outputs": [],
-   "source": []
->>>>>>> ce15b642
   }
  ],
  "metadata": {
