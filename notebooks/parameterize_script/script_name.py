--- conflicted
+++ resolved
@@ -24,11 +24,8 @@
     """Enumeration of all script types"""
 
     MYSQLTOSPANNER = "MYSQLTOSPANNER"
-<<<<<<< HEAD
     ORACLETOBIGQUERY = "ORACLETOBIGQUERY"
-=======
     POSTGRESTOBIGQUERY = "POSTGRESTOBIGQUERY"
->>>>>>> 121bf937
 
     @classmethod
     def from_string(cls, script_name: str) -> ScriptName:
