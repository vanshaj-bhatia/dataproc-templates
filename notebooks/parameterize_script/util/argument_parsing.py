# Copyright 2023 Google LLC
#
# Licensed under the Apache License, Version 2.0 (the "License");
# you may not use this file except in compliance with the License.
# You may obtain a copy of the License at
#
# https://www.apache.org/licenses/LICENSE-2.0
#
# Unless required by applicable law or agreed to in writing, software
# distributed under the License is distributed on an "AS IS" BASIS,
# WITHOUT WARRANTIES OR CONDITIONS OF ANY KIND, either express or implied.
# See the License for the specific language governing permissions and
# limitations under the License.

from typing import Optional, Sequence
import argparse

from parameterize_script.script_name import ScriptName
import parameterize_script.util.notebook_constants as constants


def get_script_name(args: Optional[Sequence[str]] = None) -> ScriptName:
    """
    Parses the script name option from the program arguments.

    This will print the command help and exit if the --script
    argument is missing.

    Args:
        args (Optional[Sequence[str]]): The program arguments.
            By default, command line arguments will be used.

    Returns:
        str: The value of the --script argument
    """

    parser: argparse.ArgumentParser = argparse.ArgumentParser(add_help=False)

    parser.add_argument(
        "--script",
        dest="script_name",
        type=str,
        required=False,
        default=None,
        choices=ScriptName.choices(),
        help="The name of the script to run",
    )

    known_args: argparse.Namespace
    known_args, _ = parser.parse_known_args(args=args)

    if known_args.script_name is None:
        parser.print_help()
        parser.exit()

    return ScriptName.from_string(known_args.script_name)

<<<<<<< HEAD
def get_log_level(args: Optional[Sequence[str]] = None) -> str:
    """
    Parses the log level option from the program arguments.
    INFO is the default log level
    This will exit if the log level in an invalid choice.
    Args:
        args (Optional[Sequence[str]]): The program arguments.
            By default, command line arguments will be used.
    Returns:
        str: The value of the --log_level argument
    """

    parser: argparse.ArgumentParser = argparse.ArgumentParser(
        add_help=False
    )

    parser.add_argument(
        '--log_level',
        dest='log_level',
        type=str,
        required=False,
        default="INFO",
        choices=["NOTSET","DEBUG","INFO","WARNING","ERROR","CRITICAL"],
        help='Papermill Execute Notebook Log Level'
    )

    known_args: argparse.Namespace
    known_args, _ = parser.parse_known_args(args=args)

    return known_args.log_level
=======
def get_common_args(parser: argparse.ArgumentParser) -> str:
    """
    Adds common arguments to the parser.
    """

    # Parses the output notebook option from the arguments.
    parser.add_argument(
        f"--{constants.OUTPUT_NOTEBOOK_ARG}",
        dest=constants.OUTPUT_NOTEBOOK_ARG,
        required=False,
        default=None,
        help="Path to save executed notebook (Default: None). "
        "If not provided, no notebook is saved",
    )

    # Parses the log level option from the arguments.
    parser.add_argument(
        f"--{constants.LOG_LEVEL_ARG}",
        dest=constants.LOG_LEVEL_ARG,
        type=str,
        required=False,
        default="INFO",
        choices=["NOTSET", "DEBUG", "INFO", "WARNING", "ERROR", "CRITICAL"],
        help="Papermill's Execute Notebook log level (Default: INFO)",
    )

    return parser
>>>>>>> 2170e454
<|MERGE_RESOLUTION|>--- conflicted
+++ resolved
@@ -55,38 +55,6 @@
 
     return ScriptName.from_string(known_args.script_name)
 
-<<<<<<< HEAD
-def get_log_level(args: Optional[Sequence[str]] = None) -> str:
-    """
-    Parses the log level option from the program arguments.
-    INFO is the default log level
-    This will exit if the log level in an invalid choice.
-    Args:
-        args (Optional[Sequence[str]]): The program arguments.
-            By default, command line arguments will be used.
-    Returns:
-        str: The value of the --log_level argument
-    """
-
-    parser: argparse.ArgumentParser = argparse.ArgumentParser(
-        add_help=False
-    )
-
-    parser.add_argument(
-        '--log_level',
-        dest='log_level',
-        type=str,
-        required=False,
-        default="INFO",
-        choices=["NOTSET","DEBUG","INFO","WARNING","ERROR","CRITICAL"],
-        help='Papermill Execute Notebook Log Level'
-    )
-
-    known_args: argparse.Namespace
-    known_args, _ = parser.parse_known_args(args=args)
-
-    return known_args.log_level
-=======
 def get_common_args(parser: argparse.ArgumentParser) -> str:
     """
     Adds common arguments to the parser.
@@ -113,5 +81,4 @@
         help="Papermill's Execute Notebook log level (Default: INFO)",
     )
 
-    return parser
->>>>>>> 2170e454
+    return parser